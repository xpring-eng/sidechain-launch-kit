"""
Classes related to networks for generating the config files.

A network is basically a representation of nodes and keypairs.
"""

from __future__ import annotations

from typing import List

from xrpl import CryptoAlgorithm
from xrpl.core.addresscodec import encode_account_public_key, encode_node_public_key
from xrpl.core.keypairs import derive_keypair, generate_seed
from xrpl.wallet import Wallet

from slk.config.helper_classes import Keypair, Ports


class Network:
<<<<<<< HEAD
    """Represents a network of validator nodes and their keypairs."""

    def __init__(self: Network, num_nodes: int, start_cfg_index: int) -> None:
        """
        Initialize a Network for config files.

        Args:
            num_nodes: The number of nodes in the network.
            start_cfg_index: The port number the ports should start at.
        """
=======
    def __init__(self: Network, num_nodes: int, ports: List[Ports]) -> None:
        self.url = "127.0.0.1"
>>>>>>> 48e69216
        self.num_nodes = num_nodes
        self.ports = ports


class StandaloneNetwork(Network):
    def __init__(self: StandaloneNetwork, num_nodes: int, start_cfg_index: int) -> None:
        ports = [Ports.generate(start_cfg_index + i) for i in range(num_nodes)]
        super().__init__(num_nodes, ports)
        self.validator_keypairs = self._generate_node_keypairs()

<<<<<<< HEAD
    def _generate_node_keypairs(self: Network) -> List[Keypair]:
        # Generate keypairs suitable for validator keys
=======
    def _generate_node_keypairs(self: StandaloneNetwork) -> List[Keypair]:
        """generate keypairs suitable for validator keys"""
>>>>>>> 48e69216
        result = []
        for i in range(self.num_nodes):
            seed = generate_seed(None, CryptoAlgorithm.SECP256K1)
            pub_key, priv_key = derive_keypair(seed, True)
            result.append(
                Keypair(
                    public_key=encode_node_public_key(bytes.fromhex(pub_key)),
                    secret_key=seed,
                    account_id=None,
                )
            )
        return result


<<<<<<< HEAD
class SidechainNetwork(Network):
    """Represents a sidechain network of federator nodes and their keypairs."""

=======
class ExternalNetwork(Network):
    def __init__(self: ExternalNetwork, url: str, ws_port: int) -> None:
        ports = [Ports(None, None, ws_port, None)]
        super().__init__(1, ports)
        self.url = url


class SidechainNetwork(StandaloneNetwork):
>>>>>>> 48e69216
    def __init__(
        self: SidechainNetwork,
        num_federators: int,
        start_cfg_index: int,
<<<<<<< HEAD
=======
        num_nodes: Optional[int] = None,
        main_door_seed: Optional[str] = None,
>>>>>>> 48e69216
    ) -> None:
        """
        Initialize a SidechainNetwork for config files.

        Args:
            num_federators: The number of federators in the network.
            start_cfg_index: The port number the ports should start at.
        """
        super().__init__(num_federators, start_cfg_index)
        self.num_federators = num_federators
        self.federator_keypairs = self._generate_federator_keypairs()
        # TODO: main_account needs to be user-defined for external networks
        if main_door_seed is None:
            self.main_account = Wallet.create(CryptoAlgorithm.SECP256K1)
        else:
            self.main_account = Wallet(main_door_seed, 0)

    def _generate_federator_keypairs(self: SidechainNetwork) -> List[Keypair]:
        # Generate keypairs suitable for federator keys
        result = []
        for i in range(self.num_federators):
            wallet = Wallet.create(crypto_algorithm=CryptoAlgorithm.ED25519)
            result.append(
                Keypair(
                    public_key=encode_account_public_key(
                        bytes.fromhex(wallet.public_key)
                    ),
                    secret_key=wallet.seed,
                    account_id=wallet.classic_address,
                )
            )
        return result<|MERGE_RESOLUTION|>--- conflicted
+++ resolved
@@ -6,7 +6,7 @@
 
 from __future__ import annotations
 
-from typing import List
+from typing import List, Optional
 
 from xrpl import CryptoAlgorithm
 from xrpl.core.addresscodec import encode_account_public_key, encode_node_public_key
@@ -17,10 +17,9 @@
 
 
 class Network:
-<<<<<<< HEAD
     """Represents a network of validator nodes and their keypairs."""
 
-    def __init__(self: Network, num_nodes: int, start_cfg_index: int) -> None:
+    def __init__(self: Network, num_nodes: int, ports: List[Ports]) -> None:
         """
         Initialize a Network for config files.
 
@@ -28,10 +27,7 @@
             num_nodes: The number of nodes in the network.
             start_cfg_index: The port number the ports should start at.
         """
-=======
-    def __init__(self: Network, num_nodes: int, ports: List[Ports]) -> None:
         self.url = "127.0.0.1"
->>>>>>> 48e69216
         self.num_nodes = num_nodes
         self.ports = ports
 
@@ -42,13 +38,8 @@
         super().__init__(num_nodes, ports)
         self.validator_keypairs = self._generate_node_keypairs()
 
-<<<<<<< HEAD
-    def _generate_node_keypairs(self: Network) -> List[Keypair]:
+    def _generate_node_keypairs(self: StandaloneNetwork) -> List[Keypair]:
         # Generate keypairs suitable for validator keys
-=======
-    def _generate_node_keypairs(self: StandaloneNetwork) -> List[Keypair]:
-        """generate keypairs suitable for validator keys"""
->>>>>>> 48e69216
         result = []
         for i in range(self.num_nodes):
             seed = generate_seed(None, CryptoAlgorithm.SECP256K1)
@@ -63,11 +54,6 @@
         return result
 
 
-<<<<<<< HEAD
-class SidechainNetwork(Network):
-    """Represents a sidechain network of federator nodes and their keypairs."""
-
-=======
 class ExternalNetwork(Network):
     def __init__(self: ExternalNetwork, url: str, ws_port: int) -> None:
         ports = [Ports(None, None, ws_port, None)]
@@ -76,16 +62,14 @@
 
 
 class SidechainNetwork(StandaloneNetwork):
->>>>>>> 48e69216
+    """Represents a sidechain network of federator nodes and their keypairs."""
+
     def __init__(
         self: SidechainNetwork,
         num_federators: int,
         start_cfg_index: int,
-<<<<<<< HEAD
-=======
         num_nodes: Optional[int] = None,
         main_door_seed: Optional[str] = None,
->>>>>>> 48e69216
     ) -> None:
         """
         Initialize a SidechainNetwork for config files.
