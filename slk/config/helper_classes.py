"""Helper classes for generating the config files."""

from __future__ import annotations

from dataclasses import dataclass
from typing import Optional, Type

from xrpl.models import Currency


@dataclass
class Keypair:
    """Stores keypairs for nodes."""

    public_key: str
    secret_key: str
    account_id: Optional[str]


# TODO: refactor to make this less weird between local and external
class Ports:
    """
    Port numbers for various services.
    Port numbers differ by cfg_index so different configs can run
    at the same time without interfering with each other.
    """

    peer_port_base = 51235
    http_admin_port_base = 5005
    ws_public_port_base = 6005

    def __init__(
        self: Ports,
        peer_port: Optional[int],
        http_admin_port: Optional[int],
        ws_public_port: int,
        ws_admin_port: Optional[int],
    ) -> None:
        """
        Initialize a Ports.

        Args:
            peer_port: The peer port of the node. Only needed for a local node.
            http_admin_port: The admin HTTP port of the node. Only needed for a local
                node.
            ws_public_port: The public WS port of the node.
            ws_admin_port: The admin WS port of the node. Only needed for a local node.
        """
        self.peer_port = peer_port
        self.http_admin_port = http_admin_port
        self.ws_public_port = ws_public_port
        self.ws_admin_port = ws_admin_port

    @classmethod
    def generate(cls: Type[Ports], cfg_index: int) -> Ports:
        """
        Generate a Ports with the given config index.

        Args:
            cfg_index: The port number the set of ports should start at.

        Returns:
            A Ports with the ports all set up based on the config index.
        """
        return cls(
            Ports.peer_port_base + cfg_index,
            Ports.http_admin_port_base + cfg_index,
            Ports.ws_public_port_base + (2 * cfg_index),
            # note admin port uses public port base
            Ports.ws_public_port_base + (2 * cfg_index) + 1,
        )


class XChainAsset:
    """Representation of a cross-chain asset."""

    def __init__(
        self: XChainAsset,
        main_asset: Currency,
        side_asset: Currency,
        main_value: str,
        side_value: str,
        main_refund_penalty: str,
        side_refund_penalty: str,
    ) -> None:
<<<<<<< HEAD
        """
        Initialize a cross-chain asset (XChainAsset).

        Args:
            main_asset: Mainchain asset.
            side_asset: Sidechain asset equivalent.
            main_value: Value of the mainchain asset.
            side_value: Value of the sidechain asset.
            main_refund_penalty: ???
            side_refund_penalty: ???
        """
        self.main_asset = IssuedCurrencyAmount.from_issued_currency(
            main_asset, main_value
        )
        self.side_asset = IssuedCurrencyAmount.from_issued_currency(
            side_asset, side_value
        )
        self.main_refund_penalty = IssuedCurrencyAmount.from_issued_currency(
            main_asset, main_refund_penalty
        )
        self.side_refund_penalty = IssuedCurrencyAmount.from_issued_currency(
            side_asset, side_refund_penalty
        )
=======
        self.main_asset = main_asset.to_amount(main_value)
        self.side_asset = side_asset.to_amount(side_value)
        self.main_refund_penalty = main_asset.to_amount(main_refund_penalty)
        self.side_refund_penalty = side_asset.to_amount(side_refund_penalty)
>>>>>>> d91be1ca
<|MERGE_RESOLUTION|>--- conflicted
+++ resolved
@@ -83,7 +83,6 @@
         main_refund_penalty: str,
         side_refund_penalty: str,
     ) -> None:
-<<<<<<< HEAD
         """
         Initialize a cross-chain asset (XChainAsset).
 
@@ -95,21 +94,7 @@
             main_refund_penalty: ???
             side_refund_penalty: ???
         """
-        self.main_asset = IssuedCurrencyAmount.from_issued_currency(
-            main_asset, main_value
-        )
-        self.side_asset = IssuedCurrencyAmount.from_issued_currency(
-            side_asset, side_value
-        )
-        self.main_refund_penalty = IssuedCurrencyAmount.from_issued_currency(
-            main_asset, main_refund_penalty
-        )
-        self.side_refund_penalty = IssuedCurrencyAmount.from_issued_currency(
-            side_asset, side_refund_penalty
-        )
-=======
         self.main_asset = main_asset.to_amount(main_value)
         self.side_asset = side_asset.to_amount(side_value)
         self.main_refund_penalty = main_asset.to_amount(main_refund_penalty)
-        self.side_refund_penalty = side_asset.to_amount(side_refund_penalty)
->>>>>>> d91be1ca
+        self.side_refund_penalty = side_asset.to_amount(side_refund_penalty)