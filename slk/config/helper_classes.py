"""Helper classes for generating the config files."""

from __future__ import annotations

from dataclasses import dataclass
from typing import Optional, Type

from xrpl.models import Currency, IssuedCurrencyAmount


@dataclass
class Keypair:
    """Stores keypairs for nodes."""

    public_key: str
    secret_key: str
    account_id: Optional[str]


class Ports:
    """
    Port numbers for various services.
    Port numbers differ by cfg_index so different configs can run
    at the same time without interfering with each other.
    """

    peer_port_base = 51235
    http_admin_port_base = 5005
    ws_public_port_base = 6005

<<<<<<< HEAD
    def __init__(self: Ports, cfg_index: int) -> None:
        """
        Initialize a Ports.

        Args:
            cfg_index: The port number the set of ports should start at.
        """
        self.peer_port = Ports.peer_port_base + cfg_index
        self.http_admin_port = Ports.http_admin_port_base + cfg_index
        self.ws_public_port = Ports.ws_public_port_base + (2 * cfg_index)
        # note admin port uses public port base
        self.ws_admin_port = Ports.ws_public_port_base + (2 * cfg_index) + 1
=======
    def __init__(
        self: Ports,
        peer_port: Optional[int],
        http_admin_port: Optional[int],
        ws_public_port: int,
        ws_admin_port: Optional[int],
    ) -> None:
        self.peer_port = peer_port
        self.http_admin_port = http_admin_port
        self.ws_public_port = ws_public_port
        self.ws_admin_port = ws_admin_port

    @classmethod
    def generate(cls: Type[Ports], cfg_index: int) -> Ports:
        return cls(
            Ports.peer_port_base + cfg_index,
            Ports.http_admin_port_base + cfg_index,
            Ports.ws_public_port_base + (2 * cfg_index),
            # note admin port uses public port base
            Ports.ws_public_port_base + (2 * cfg_index) + 1,
        )
>>>>>>> 48e69216


class XChainAsset:
    """Representation of a cross-chain asset."""

    def __init__(
        self: XChainAsset,
        main_asset: Currency,
        side_asset: Currency,
        main_value: str,
        side_value: str,
        main_refund_penalty: str,
        side_refund_penalty: str,
    ) -> None:
        """
        Initialize an XChainAsset.

        Args:
            main_asset: Mainchain asset.
            side_asset: Sidechain asset equivalent.
            main_value: Value of the mainchain asset.
            side_value: Value of the sidechain asset.
            main_refund_penalty: ???
            side_refund_penalty: ???
        """
        self.main_asset = IssuedCurrencyAmount.from_issued_currency(
            main_asset, main_value
        )
        self.side_asset = IssuedCurrencyAmount.from_issued_currency(
            side_asset, side_value
        )
        self.main_refund_penalty = IssuedCurrencyAmount.from_issued_currency(
            main_asset, main_refund_penalty
        )
        self.side_refund_penalty = IssuedCurrencyAmount.from_issued_currency(
            side_asset, side_refund_penalty
        )<|MERGE_RESOLUTION|>--- conflicted
+++ resolved
@@ -28,20 +28,6 @@
     http_admin_port_base = 5005
     ws_public_port_base = 6005
 
-<<<<<<< HEAD
-    def __init__(self: Ports, cfg_index: int) -> None:
-        """
-        Initialize a Ports.
-
-        Args:
-            cfg_index: The port number the set of ports should start at.
-        """
-        self.peer_port = Ports.peer_port_base + cfg_index
-        self.http_admin_port = Ports.http_admin_port_base + cfg_index
-        self.ws_public_port = Ports.ws_public_port_base + (2 * cfg_index)
-        # note admin port uses public port base
-        self.ws_admin_port = Ports.ws_public_port_base + (2 * cfg_index) + 1
-=======
     def __init__(
         self: Ports,
         peer_port: Optional[int],
@@ -49,6 +35,12 @@
         ws_public_port: int,
         ws_admin_port: Optional[int],
     ) -> None:
+        """
+        Initialize a Ports.
+
+        Args:
+            cfg_index: The port number the set of ports should start at.
+        """
         self.peer_port = peer_port
         self.http_admin_port = http_admin_port
         self.ws_public_port = ws_public_port
@@ -63,7 +55,6 @@
             # note admin port uses public port base
             Ports.ws_public_port_base + (2 * cfg_index) + 1,
         )
->>>>>>> 48e69216
 
 
 class XChainAsset:
