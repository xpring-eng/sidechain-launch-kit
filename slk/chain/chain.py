"""Representation of one chain (e.g. mainchain/sidechain)."""

from __future__ import annotations

import os
from abc import ABC, abstractmethod
from typing import Any, Callable, Dict, List, Optional, Set, Union, cast

from xrpl.models import (
    XRP,
    AccountInfo,
    AccountLines,
    Currency,
    IssuedCurrency,
    LedgerAccept,
    Request,
    Subscribe,
    Transaction,
)

from slk.chain.asset_aliases import AssetAliases
from slk.chain.key_manager import KeyManager
from slk.chain.node import Node
from slk.classes.account import Account
from slk.classes.config_file import ConfigFile

ROOT_ACCOUNT = Account(
    nickname="root",
    account_id="rHb9CJAWyB4rj91VRWn96DkukG4bwdtyTh",
    seed="snoPBrXtMeMyMHUVTgbuqAfg1SUTb",
)


class Chain(ABC):
    """Representation of one chain (e.g. mainchain/sidechain)."""

<<<<<<< HEAD
    def __init__(
        self: Chain,
        node: Node,
    ) -> None:
        """
        Initializes a chain.

        Note: Do not use this __init__, only use it with Chain.

        Args:
            node: The node to use with this chain.
        """
=======
    def __init__(self: Chain, node: Node, add_root: bool = True) -> None:
>>>>>>> 48e69216
        self.node = node
        self.key_manager = KeyManager()
        self.asset_aliases = AssetAliases()

        if add_root:
            self.key_manager.add(ROOT_ACCOUNT)

    @property
    @abstractmethod
    def standalone(self: Chain) -> bool:
        """Return whether the chain is in standalone mode."""
        pass

    @abstractmethod
    def get_pids(self: Chain) -> List[int]:
        """Return a list of process IDs for the nodes in the chain."""
        pass

    @abstractmethod
    def get_node(self: Chain, i: Optional[int] = None) -> Node:
        """
        Get a specific node from the chain.

        Args:
            i: The index of the node to return.

        Returns:
            The node at index i.
        """
        pass

    @abstractmethod
    def get_configs(self: Chain) -> List[ConfigFile]:
        """Get a list of all the config files for the nodes in the chain."""
        pass

    @abstractmethod
    def get_running_status(self: Chain) -> List[bool]:
        """Return whether the chain is up and running."""
        pass

    @abstractmethod
    def shutdown(self: Chain) -> None:
        """Shut down the chain."""
        pass

    @abstractmethod
    def servers_start(
        self: Chain,
        *,
        server_indexes: Optional[Union[Set[int], List[int]]] = None,
        server_out: str = os.devnull,
    ) -> None:
        """
        Start the servers for the chain.

        Args:
            server_indexes: The server indexes to start. The default is `None`, which
                starts all the servers in the chain.
            server_out: Where to output the results.
        """
        pass

    @abstractmethod
    def servers_stop(
        self: Chain, server_indexes: Optional[Union[Set[int], List[int]]] = None
    ) -> None:
        """
        Stop the servers for the chain.

        Args:
            server_indexes: The server indexes to start. The default is `None`, which
                starts all the servers in the chain.
        """
        pass

    # rippled stuff

    def send_signed(self: Chain, txn: Transaction) -> Dict[str, Any]:
        """
        Sign then send the given transaction.

        Args:
            txn: The transaction to sign and submit.

        Returns:
            The result of the submit request.

        Raises:
            ValueError: If the txn's account is not a known account.
        """
        if not self.key_manager.is_account(txn.account):
<<<<<<< HEAD
            raise ValueError("Cannot sign transaction for an unknown account.")
=======
            raise ValueError(f"Account {txn.account} not a known account in chain")
>>>>>>> 48e69216
        account_obj = self.key_manager.get_account(txn.account)
        return self.node.sign_and_submit(txn, account_obj.wallet)

    def request(self: Chain, req: Request) -> Dict[str, Any]:
        """
        Send the request to the rippled server.

        Args:
            req: The request to send.

        Returns:
            The result of the request.
        """
        return self.node.request(req)

    def send_subscribe(
        self: Chain, req: Subscribe, callback: Callable[[Dict[str, Any]], None]
    ) -> Dict[str, Any]:
        """
        Send the subscription command to the rippled server.

        Args:
            req: The subscribe request to send.
            callback: The callback to trigger when a subscription is received.

        Returns:
            The result of the initial request.
        """
        if not self.node.client.is_open():
            self.node.client.open()
        self.node.client.on("transaction", callback)
        return self.node.request(req)

    # specific rippled methods

    def maybe_ledger_accept(self: Chain) -> None:
        """Advance the ledger if the chain is in standalone mode."""
        if not self.standalone:
            return
        self.request(LedgerAccept())

    def get_account_info(
        self: Chain, account: Optional[Account] = None
    ) -> List[Dict[str, Any]]:
        """
        Return a dictionary of account info. If account is None, treat as a
        wildcard (use address book)

        Args:
            account: The account to get info about. If None, will return information
                about all accounts in the chain. The default is None.

        Returns:
            A list of the results for the accounts.

        Raises:
            ValueError: If the account_info command fails.
        """
        if account is None:
            known_accounts = self.key_manager.known_accounts()
            return [d for acc in known_accounts for d in self.get_account_info(acc)]
        try:
            result = self.request(AccountInfo(account=account.account_id))
        except:
            # TODO: better error checking
            # Most likely the account does not exist on the ledger. Give a balance of 0.
            return [
                {
                    "account": account.account_id,
                    "balance": "0",
                    "flags": 0,
                    "owner_count": 0,
                    "previous_txn_id": "NA",
                    "previous_txn_lgr_seq": -1,
                    "sequence": -1,
                }
            ]
        if "account_data" not in result:
            raise ValueError("Bad result from account_info command")
        info = result["account_data"]
        for dk in ["LedgerEntryType", "index"]:
            del info[dk]
        rename_dict = {
            "Account": "account",
            "Balance": "balance",
            "Flags": "flags",
            "OwnerCount": "owner_count",
            "PreviousTxnID": "previous_txn_id",
            "PreviousTxnLgrSeq": "previous_txn_lgr_seq",
            "Sequence": "sequence",
        }
        for key in rename_dict:
            if key in info:
                new_key = rename_dict[key]
                info[new_key] = info[key]
                del info[key]
        return [cast(Dict[str, Any], info)]

    def get_balances(
        self: Chain,
        account: Union[Account, List[Account], None] = None,
        token: Union[Currency, List[Currency]] = XRP(),
    ) -> List[Dict[str, Any]]:
        """
        Get the balances for accounts in tokens.

        Args:
            account: An account or list of accounts to get balances of. If account is
                None, treat as a wildcard (use address book). The default is None.
            token: A token or list of tokens in which to get balances. If token is None,
                treat as a wildcard. The default is None.

        Returns:
            A list of dicts of account balances.
        """
        if account is None:
            account = self.key_manager.known_accounts()
        if isinstance(account, list):
            return [d for acc in account for d in self.get_balances(acc, token)]
        if isinstance(token, list):
            return [d for ass in token for d in self.get_balances(account, ass)]
        if isinstance(token, XRP):
            try:
                account_info = self.get_account_info(account)[0]
                needed_data = ["account", "balance"]
                account_info = {
                    "account": account_info["account"],
                    "balance": account_info["balance"],
                }
                account_info.update({"currency": "XRP", "peer": "", "limit": ""})
                return [account_info]
            except:
                # TODO: better error handling
                # Most likely the account does not exist on the ledger. Give a balance
                # of zero.
                return [
                    {
                        "account": account,
                        "balance": 0,
                        "currency": "XRP",
                        "peer": "",
                        "limit": "",
                    }
                ]
        else:
            assert isinstance(token, IssuedCurrency)  # for typing
            try:
                trustlines = self.get_trust_lines(account)
                trustlines = [
                    tl
                    for tl in trustlines
                    if (tl["peer"] == token.issuer and tl["currency"] == token.currency)
                ]
                needed_data = ["account", "balance", "currency", "peer", "limit"]
                return [
                    {k: trustline[k] for k in trustline if k in needed_data}
                    for trustline in trustlines
                ]
            except:
                # TODO: better error handling
                # Most likely the account does not exist on the ledger. Return an empty
                # data frame
                return []

    def get_balance(self: Chain, account: Account, token: Currency) -> str:
        """
        Get a balance from a single account in a single token.

        Args:
            account: The account to get the balance from.
            token: The currency to use as the balance.

        Returns:
            The balance of the token in the account.
        """
        try:
            result = self.get_balances(account, token)
            return str(result[0]["balance"])
        except:
            return "0"

    def get_trust_lines(
        self: Chain, account: Account, peer: Optional[Account] = None
    ) -> List[Dict[str, Any]]:
        """
        Get all the trustlines for an account.

        Args:
            account: The account to query for the trustlines.
            peer: The peer of the trustline. If None, treat as a wildcard. The default
                is None.

        Returns:
            A list of dictionaries representing account trust lines.

        Raises:
            ValueError: If the account_lines command fails.
        """
        if peer is None:
            result = self.request(AccountLines(account=account.account_id))
        else:
            result = self.request(
                AccountLines(account=account.account_id, peer=peer.account_id)
            )
        if "lines" not in result or "account" not in result:
            raise ValueError("Bad result from account_lines command")
        address = result["account"]
        account_lines = result["lines"]
        for account_line in account_lines:
            account_line["peer"] = account_line["account"]
            account_line["account"] = address
        return cast(List[Dict[str, Any]], account_lines)

    @abstractmethod
    def get_brief_server_info(self: Chain) -> Dict[str, List[Dict[str, Any]]]:
        """
        Get a dictionary of the server_state, validated_ledger_seq, and
        complete_ledgers for all the nodes in the chain.
        """
        pass

    @abstractmethod
    def federator_info(
        self: Chain, server_indexes: Optional[Union[Set[int], List[int]]] = None
    ) -> Dict[int, Dict[str, Any]]:
        """
        Get the federator info of the servers.

        Args:
            server_indexes: The servers to query for their federator info. If None,
                treat as a wildcard. The default is None.
        """
        pass

    # Account/asset stuff

    def create_account(self: Chain, name: str) -> Account:
        """
        Create an account for an alias.

        Args:
            name: The alias to use for the account.

        Returns:
            The created account.
        """
        assert not self.key_manager.is_alias(name)

        account = Account.create(name)
        self.key_manager.add(account)
        return account

    def substitute_nicknames(
        self: Chain, items: Dict[str, Any], cols: List[str] = ["account", "peer"]
    ) -> None:
        """
        Substitutes in-place account IDs for nicknames.

        Args:
            items: The dictionary to use for replacements.
            cols: The columns in which to replace the account IDs. Defaults to "account"
                and "peer".
        """
        for c in cols:
            if c not in items:
                continue
            items[c] = self.key_manager.alias_or_account_id(items[c])

    def add_to_keymanager(self: Chain, account: Account) -> None:
        """
        Add an account to the known accounts on the chain.

        Args:
            account: Account to add to the key manager.
        """
        self.key_manager.add(account)

    def is_alias(self: Chain, name: str) -> bool:
        """
        Determine whether an account name is known.

        Args:
            name: The alias to check.

        Returns:
            Whether the alias is a known account.
        """
        return self.key_manager.is_alias(name)

    def account_from_alias(self: Chain, name: str) -> Account:
        """
        Get an account from the account's alias.

        Args:
            name: The account's alias.

        Returns:
            The account that corresponds with the alias.
        """
        return self.key_manager.account_from_alias(name)

    def known_accounts(self: Chain) -> List[Account]:
        """
        Get a list of all known accounts on the chain.

        Returns:
            A list of all known accounts on the chain.
        """
        return self.key_manager.known_accounts()

    def known_asset_aliases(self: Chain) -> List[str]:
        """
        Get a list of all known token aliases on the chain.

        Returns:
            A list of all known token aliases on the chain.
        """
        return self.asset_aliases.known_aliases()

    def known_iou_assets(self: Chain) -> List[IssuedCurrency]:
        """
        Get a list of all known tokens on the chain.

        Returns:
            A list of all known tokens on the chain.
        """
        return self.asset_aliases.known_assets()

    def is_asset_alias(self: Chain, name: str) -> bool:
        """
        Determine whether an asset name is known.

        Args:
            name: The alias to check.

        Returns:
            Whether the alias is a known asset.
        """
        return self.asset_aliases.is_alias(name)

    def add_asset_alias(self: Chain, asset: IssuedCurrency, name: str) -> None:
        """
        Add an asset to the known assets on the chain.

        Args:
            asset: Token to add.
            name: The alias to use for the token.
        """
        self.asset_aliases.add(asset, name)

    def asset_from_alias(self: Chain, name: str) -> IssuedCurrency:
        """
        Get an asset from the asset's alias.

        Args:
            name: The asset alias.

        Returns:
            The asset tied to the alias.
        """
        return self.asset_aliases.asset_from_alias(name)<|MERGE_RESOLUTION|>--- conflicted
+++ resolved
@@ -34,11 +34,7 @@
 class Chain(ABC):
     """Representation of one chain (e.g. mainchain/sidechain)."""
 
-<<<<<<< HEAD
-    def __init__(
-        self: Chain,
-        node: Node,
-    ) -> None:
+    def __init__(self: Chain, node: Node, add_root: bool = True) -> None:
         """
         Initializes a chain.
 
@@ -46,10 +42,9 @@
 
         Args:
             node: The node to use with this chain.
-        """
-=======
-    def __init__(self: Chain, node: Node, add_root: bool = True) -> None:
->>>>>>> 48e69216
+            add_root: Whether the root account should be added to the key manager. The
+                default is True.
+        """
         self.node = node
         self.key_manager = KeyManager()
         self.asset_aliases = AssetAliases()
@@ -142,11 +137,7 @@
             ValueError: If the txn's account is not a known account.
         """
         if not self.key_manager.is_account(txn.account):
-<<<<<<< HEAD
-            raise ValueError("Cannot sign transaction for an unknown account.")
-=======
-            raise ValueError(f"Account {txn.account} not a known account in chain")
->>>>>>> 48e69216
+            raise ValueError(f"Account {txn.account} not a known account in chain.")
         account_obj = self.key_manager.get_account(txn.account)
         return self.node.sign_and_submit(txn, account_obj.wallet)
 
