--- conflicted
+++ resolved
@@ -152,27 +152,6 @@
         """
         return self.node.request(req)
 
-<<<<<<< HEAD
-    def send_subscribe(
-        self: Chain, req: Subscribe, callback: Callable[[Dict[str, Any]], None]
-    ) -> Dict[str, Any]:
-        """
-        Send the subscription command to the rippled server.
-
-        Args:
-            req: The subscribe request to send.
-            callback: The callback to trigger when a subscription is received.
-
-        Returns:
-            The result of the initial request.
-        """
-        if not self.node.client.is_open():
-            self.node.client.open()
-        self.node.client.on("transaction", callback)
-        return self.node.request(req)
-
-=======
->>>>>>> d91be1ca
     # specific rippled methods
 
     def maybe_ledger_accept(self: Chain) -> None:
