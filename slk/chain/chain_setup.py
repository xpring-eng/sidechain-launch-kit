<<<<<<< HEAD
"""Helper methods for setting up chains."""

=======
from xrpl.account import does_account_exist
>>>>>>> 48e69216
from xrpl.models import (
    AccountSet,
    AccountSetFlag,
    IssuedCurrencyAmount,
    Payment,
    SignerEntry,
    SignerListSet,
    TicketCreate,
    TrustSet,
)
from xrpl.utils import xrp_to_drops

from slk.chain.chain import Chain
from slk.classes.account import Account
from slk.sidechain_params import SidechainParams

MAINCHAIN_DOOR_KEEPER = 0
SIDECHAIN_DOOR_KEEPER = 1
UPDATE_SIGNER_LIST = 2


def setup_mainchain(
    mc_chain: Chain, params: SidechainParams, setup_user_accounts: bool = True
) -> None:
    """
    Set up the mainchain.

    Args:
        mc_chain: The mainchain.
        params: The command-line arguments for setup.
        setup_user_accounts: Whether to create + fund a user account. The default is
            True.
    """
    mc_chain.add_to_keymanager(params.mc_door_account)
    if setup_user_accounts:
        mc_chain.add_to_keymanager(params.user_account)

    # mc_chain.request(LogLevel('fatal'))
    # TODO: only do all this setup for external network if it hasn't already been done

    # TODO: set up cross-chain ious
    if params.main_standalone:
        issuer = params.genesis_account
    else:
        issuer = Account.from_seed("issuer", params.issuer)
        mc_chain.add_to_keymanager(issuer)

        mc_chain.node.client.open()
        if not does_account_exist(issuer.account_id, mc_chain.node.client):
            raise Exception(f"Account {issuer} needs to be funded to exist.")

    # Allow rippling through the IOU issuer account
    mc_chain.send_signed(
        AccountSet(
            account=issuer.account_id,
            set_flag=AccountSetFlag.ASF_DEFAULT_RIPPLE,
        )
    )
    mc_chain.maybe_ledger_accept()

    # Create and fund the mc door account
    if params.main_standalone:
        mc_chain.send_signed(
            Payment(
                account=params.genesis_account.account_id,
                destination=params.mc_door_account.account_id,
                amount=xrp_to_drops(1_000),
            )
        )
        mc_chain.maybe_ledger_accept()
    else:
        mc_chain.node.client.open()
        if not does_account_exist(
            params.mc_door_account.account_id, mc_chain.node.client
        ):
            raise Exception(
                f"Account {params.mc_door_account.account_id} needs to be funded to "
                "exist."
            )

    # TODO: set up cross-chain ious
    # Create a trust line so USD/root account ious can be sent cross chain
    mc_chain.send_signed(
        TrustSet(
            account=params.mc_door_account.account_id,
            limit_amount=IssuedCurrencyAmount(
                value=str(1_000_000),
                currency="USD",
                issuer=issuer.account_id,
            ),
        )
    )

    # set the chain's signer list and disable the master key
    # quorum is 80%
    divide = 4 * len(params.federators)
    by = 5
    quorum = (divide + by - 1) // by
    mc_chain.send_signed(
        SignerListSet(
            account=params.mc_door_account.account_id,
            signer_quorum=quorum,
            signer_entries=[
                SignerEntry(account=federator, signer_weight=1)
                for federator in params.federators
            ],
        )
    )
    mc_chain.maybe_ledger_accept()
    mc_chain.send_signed(
        TicketCreate(
            account=params.mc_door_account.account_id,
            source_tag=MAINCHAIN_DOOR_KEEPER,
            ticket_count=1,
        )
    )
    mc_chain.maybe_ledger_accept()
    mc_chain.send_signed(
        TicketCreate(
            account=params.mc_door_account.account_id,
            source_tag=SIDECHAIN_DOOR_KEEPER,
            ticket_count=1,
        )
    )
    mc_chain.maybe_ledger_accept()
    mc_chain.send_signed(
        TicketCreate(
            account=params.mc_door_account.account_id,
            source_tag=UPDATE_SIGNER_LIST,
            ticket_count=1,
        )
    )
    mc_chain.maybe_ledger_accept()
    mc_chain.send_signed(
        AccountSet(
            account=params.mc_door_account.account_id,
            set_flag=AccountSetFlag.ASF_DISABLE_MASTER,
        )
    )
    mc_chain.maybe_ledger_accept()

    if setup_user_accounts:
        # Create and fund a regular user account
        mc_chain.send_signed(
            Payment(
                account=params.genesis_account.account_id,
                destination=params.user_account.account_id,
                amount=str(2_000),
            )
        )
        mc_chain.maybe_ledger_accept()


def setup_sidechain(
    sc_chain: Chain, params: SidechainParams, setup_user_accounts: bool = True
) -> None:
    """
    Set up the sidechain.

    Args:
        sc_chain: The sidechain.
        params: The command-line arguments for setup.
        setup_user_accounts: Whether to create + fund a user account. The default is
            True.
    """
    sc_chain.add_to_keymanager(params.sc_door_account)
    if setup_user_accounts:
        sc_chain.add_to_keymanager(params.user_account)

    # sc_chain.send_signed(LogLevel('fatal'))
    # sc_chain.send_signed(LogLevel('trace', partition='SidechainFederator'))

    # set the chain's signer list and disable the master key
    # quorum is 80%
    divide = 4 * len(params.federators)
    by = 5
    quorum = (divide + by - 1) // by
    sc_chain.send_signed(
        SignerListSet(
            account=params.genesis_account.account_id,
            signer_quorum=quorum,
            signer_entries=[
                SignerEntry(account=federator, signer_weight=1)
                for federator in params.federators
            ],
        )
    )
    sc_chain.maybe_ledger_accept()
    sc_chain.send_signed(
        TicketCreate(
            account=params.genesis_account.account_id,
            source_tag=MAINCHAIN_DOOR_KEEPER,
            ticket_count=1,
        )
    )
    sc_chain.maybe_ledger_accept()
    sc_chain.send_signed(
        TicketCreate(
            account=params.genesis_account.account_id,
            source_tag=SIDECHAIN_DOOR_KEEPER,
            ticket_count=1,
        )
    )
    sc_chain.maybe_ledger_accept()
    sc_chain.send_signed(
        TicketCreate(
            account=params.genesis_account.account_id,
            source_tag=UPDATE_SIGNER_LIST,
            ticket_count=1,
        )
    )
    sc_chain.maybe_ledger_accept()
    sc_chain.send_signed(
        AccountSet(
            account=params.genesis_account.account_id,
            set_flag=AccountSetFlag.ASF_DISABLE_MASTER,
        )
    )
    sc_chain.maybe_ledger_accept()<|MERGE_RESOLUTION|>--- conflicted
+++ resolved
@@ -1,9 +1,6 @@
-<<<<<<< HEAD
 """Helper methods for setting up chains."""
 
-=======
 from xrpl.account import does_account_exist
->>>>>>> 48e69216
 from xrpl.models import (
     AccountSet,
     AccountSetFlag,
