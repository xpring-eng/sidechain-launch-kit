--- conflicted
+++ resolved
@@ -75,7 +75,6 @@
     command_logs: Optional[List[Optional[str]]] = None,
     run_server: Optional[List[bool]] = None,
 ) -> Generator[Sidechain, None, None]:
-<<<<<<< HEAD
     """
     Start an XRPL testnet and return a chain.
 
@@ -88,10 +87,7 @@
     Yields:
         A locally-running sidechain.
     """
-=======
-    """Start a ripple testnet and return a chain"""
     chain = None
->>>>>>> 48e69216
     try:
         chain = Sidechain(
             exe,
