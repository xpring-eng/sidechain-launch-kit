"""Representation of a local sidechain."""
from __future__ import annotations

import glob
import os
import time
from typing import Any, Dict, List, Optional, Set, Union

from xrpl.models import GenericRequest

from slk.chain.chain import Chain
from slk.chain.node import Node
from slk.classes.config_file import ConfigFile


class Sidechain(Chain):
    """Representation of a local sidechain."""

    # If run_server is None, run all the servers.
    # This is useful to help debugging
    def __init__(
        self: Sidechain,
        exe: str,
        *,
        configs: List[ConfigFile],
        command_logs: Optional[List[Optional[str]]] = None,
        run_server: Optional[List[bool]] = None,
    ) -> None:
        """
        Initialize a Sidechain.

        Args:
            exe: The location of the rippled exe.
            configs: The config files associated with this chain.
            command_logs: The location of the log files.
            run_server: Whether to start each of the servers.

        Raises:
            ValueError: If `len(run_server) != len(configs)`
        """
        if not configs:
            raise ValueError("Must specify at least one config")

        if run_server and len(run_server) != len(configs):
            raise ValueError(
                "run_server length must match number of configs (or be None): "
                f"{len(configs) = } {len(run_server) = }"
            )

        configs = configs
        self.nodes: List[Node] = []
        self.running_server_indexes: Set[int] = set()

        if run_server is None:
            self.run_server = []
        else:
            self.run_server = run_server.copy()
        # fill up the rest of run_server (so there's an element for each node)
        self.run_server += [True] * (len(configs) - len(self.run_server))

        if command_logs is None:
            node_logs: List[Optional[str]] = []
        else:
            node_logs = node_logs.copy()
        # fill up the rest of node_logs (so there's an element for each node)
        node_logs += [None] * (len(configs) - len(node_logs))

        # remove the old database directories.
        # we want tests to start from the same empty state every time
        for config in configs:
            db_path = config.database_path.get_line()
            if db_path and os.path.isdir(db_path):
                files = glob.glob(f"{db_path}/**", recursive=True)
                for f in files:
                    if os.path.isdir(f):
                        continue
                    os.unlink(f)

        node_num = 0
        for config, log in zip(configs, node_logs):
            node = Node(
                config=config, command_log=log, exe=exe, name=f"sidechain {node_num}"
            )
            node_num += 1
            self.nodes.append(node)

        super().__init__(self.nodes[0])

        self.servers_start()

    @property
    def standalone(self: Sidechain) -> bool:
        """
        Return whether the chain is in standalone mode.

        Returns:
            True when the chain is in standalone mode, and False otherwise. A sidechain
            is by definition not in standalone, so it returns False.
        """
        return False

    def get_pids(self: Sidechain) -> List[int]:
        """
        Return a list of process IDs for the nodes in the chain.

        Returns:
            A list of process IDs for the nodes in the chain.
        """
        return [pid for c in self.nodes if (pid := c.get_pid()) is not None]

    # TODO: type this better
    def get_node(self: Sidechain, i: Optional[int] = None) -> Node:
        """
        Get a specific node from the chain.

        Args:
            i: The index of the node to return.

        Returns:
            The node at index i.
        """
        assert i is not None
        return self.nodes[i]

    def get_configs(self: Sidechain) -> List[ConfigFile]:
        """
        Get a list of all the config files for the nodes in the chain.

        Returns:
            A list of all the config files for the nodes in the chain.
        """
        return [c.config for c in self.nodes]

    # returns true if the server is running, false if not. Note, this relies on
    # servers being shut down through the `servers_stop` interface. If a server
    # crashes, or is started or stopped through other means, an incorrect status
    # may be reported.
    def get_running_status(self: Sidechain) -> List[bool]:
        """
        Return whether the chain is up and running.

        Returns:
            A list of the running statuses of the nodes in the chain.
        """
        return [i in self.running_server_indexes for i in range(len(self.nodes))]

    def _is_running(self: Sidechain, index: int) -> bool:
        return index in self.running_server_indexes

    def shutdown(self: Sidechain) -> None:
        """Shut down the chain."""
        for a in self.nodes:
            a.shutdown()

        self.servers_stop()

    def servers_start(
        self: Sidechain,
        *,
        server_indexes: Optional[Union[Set[int], List[int]]] = None,
        server_out: str = os.devnull,
    ) -> None:
        """
        Start the servers for the chain.

        Args:
            server_indexes: The server indexes to start. The default is `None`, which
                starts all the servers in the chain.
            server_out: Where to output the results.

        Raises:
            Exception: If the servers take too long to start.
        """
        if server_indexes is None:
            server_indexes = [i for i in range(len(self.nodes))]

        for i in server_indexes:
            if i in self.running_server_indexes or not self.run_server[i]:
                continue

            node = self.nodes[i]
            node.start_server(server_out=server_out)
            self.running_server_indexes.add(i)

        # wait until the servers have started up
        counter = 0
        while not all([node.server_started() for node in self.nodes]):
            counter += 1
            if counter == 20:  # 10 second timeout
                raise Exception("Timeout: servers took too long to start.")
            time.sleep(0.5)

        for node in self.nodes:
            node.client.open()

    def servers_stop(
        self: Sidechain, server_indexes: Optional[Union[Set[int], List[int]]] = None
    ) -> None:
        """
        Stop the servers for the chain.

        Args:
            server_indexes: The server indexes to start. The default is `None`, which
                starts all the servers in the chain.
        """
        if server_indexes is None:
            server_indexes = self.running_server_indexes.copy()

        if 0 in server_indexes:
            print(
                "WARNING: Server 0 is being stopped. RPC commands cannot be sent until "
                "this is restarted."
            )

        for i in server_indexes:
            if i not in self.running_server_indexes:
                continue
            node = self.nodes[i]
            node.stop_server()
            self.running_server_indexes.discard(i)

<<<<<<< HEAD
=======
    def federator_info(
        self: Sidechain, server_indexes: Optional[Union[Set[int], List[int]]] = None
    ) -> Dict[int, Dict[str, Any]]:
        # key is server index. value is federator_info result
        result_dict = {}
        if server_indexes is None or len(server_indexes) == 0:
            server_indexes = [i for i in range(len(self.nodes)) if self.is_running(i)]
        for i in server_indexes:
            if self.is_running(i):
                result_dict[i] = self.get_node(i).request(
                    GenericRequest(command="federator_info")  # type: ignore
                )
        return result_dict

    # Get a dict of the server_state, validated_ledger_seq, and complete_ledgers
>>>>>>> d91be1ca
    def get_brief_server_info(self: Sidechain) -> Dict[str, List[Dict[str, Any]]]:
        """
        Get a dictionary of the server_state, validated_ledger_seq, and
        complete_ledgers for all the nodes in the chain.

        Returns:
            A dictionary of the server_state, validated_ledger_seq, and
            complete_ledgers for all the nodes in the chain
        """
        ret: Dict[str, List[Dict[str, Any]]] = {
            "server_state": [],
            "ledger_seq": [],
            "complete_ledgers": [],
        }
        for n in self.nodes:
            r = n.get_brief_server_info()
            for (k, v) in r.items():
                ret[k].append(v)
        return ret

    def federator_info(
        self: Sidechain, server_indexes: Optional[Union[Set[int], List[int]]] = None
    ) -> Dict[int, Dict[str, Any]]:
        """
        Get the federator info of the servers.

        Args:
            server_indexes: The servers to query for their federator info. If None,
                treat as a wildcard. The default is None.

        Returns:
            The federator info of the servers.
        """
        # key is server index. value is federator_info result
        result_dict = {}
        if server_indexes is None or len(server_indexes) == 0:
            server_indexes = [i for i in range(len(self.nodes)) if self._is_running(i)]
        for i in server_indexes:
            if self._is_running(i):
                result_dict[i] = self.get_node(i).request(FederatorInfo())
        return result_dict

    def wait_for_validated_ledger(self: Sidechain) -> None:
        """Don't return until the network has at least one validated ledger."""
        print("")  # adds some spacing after the rippled startup messages
        for i in range(len(self.nodes)):
            self.nodes[i].wait_for_validated_ledger()<|MERGE_RESOLUTION|>--- conflicted
+++ resolved
@@ -219,24 +219,6 @@
             node.stop_server()
             self.running_server_indexes.discard(i)
 
-<<<<<<< HEAD
-=======
-    def federator_info(
-        self: Sidechain, server_indexes: Optional[Union[Set[int], List[int]]] = None
-    ) -> Dict[int, Dict[str, Any]]:
-        # key is server index. value is federator_info result
-        result_dict = {}
-        if server_indexes is None or len(server_indexes) == 0:
-            server_indexes = [i for i in range(len(self.nodes)) if self.is_running(i)]
-        for i in server_indexes:
-            if self.is_running(i):
-                result_dict[i] = self.get_node(i).request(
-                    GenericRequest(command="federator_info")  # type: ignore
-                )
-        return result_dict
-
-    # Get a dict of the server_state, validated_ledger_seq, and complete_ledgers
->>>>>>> d91be1ca
     def get_brief_server_info(self: Sidechain) -> Dict[str, List[Dict[str, Any]]]:
         """
         Get a dictionary of the server_state, validated_ledger_seq, and
@@ -276,7 +258,9 @@
             server_indexes = [i for i in range(len(self.nodes)) if self._is_running(i)]
         for i in server_indexes:
             if self._is_running(i):
-                result_dict[i] = self.get_node(i).request(FederatorInfo())
+                result_dict[i] = self.get_node(i).request(
+                    GenericRequest(command="federator_info")  # type: ignore
+                )
         return result_dict
 
     def wait_for_validated_ledger(self: Sidechain) -> None:
