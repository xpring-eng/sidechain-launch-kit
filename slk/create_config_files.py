#!/usr/bin/env python3

# Generate rippled config files, each with their own ports, database paths, and
# validation_seeds.
# There will be configs for shards/no_shards, main/test nets, two config files for each
# combination (so one can run in a dogfood mode while another is tested). To avoid
# confusion,The directory path will be
# $data_dir/{main | test}.{shard | no_shard}.{dog | test}
# The config file will reside in that directory with the name rippled.cfg
# The validators file will reside in that directory with the name validators.txt
"""
Script to test and debug sidechains.

The rippled exe location can be set through the command line or
the environment variable RIPPLED_MAINCHAIN_EXE

The configs_dir (where the config files will reside) can be set through the command line
or the environment variable RIPPLED_SIDECHAIN_CFG_DIR
"""
import os
import shutil
import sys
import traceback
from pathlib import Path
from typing import Dict, List, Optional, cast

from xrpl.models import XRP, IssuedCurrency

from slk.config.cfg_strs import generate_sidechain_stanza, get_cfg_str, get_ips_stanza
from slk.config.config_params import ConfigParams
from slk.config.helper_classes import Ports, XChainAsset
from slk.config.network import (
    ExternalNetwork,
    Network,
    SidechainNetwork,
    StandaloneNetwork,
)
from slk.utils.eprint import eprint

MAINNET_VALIDATORS = """
[validator_list_sites]
https://vl.ripple.com

[validator_list_keys]
ED2677ABFFD1B33AC6FBC3062B71F1E8397C1505E1C42C64D11AD1B28FF73F4734
"""

ALTNET_VALIDATORS = """
[validator_list_sites]
https://vl.altnet.rippletest.net

[validator_list_keys]
ED264807102805220DA0F312E71FC2C69E1552C9C5790F6C25E3729DEB573D5860
"""


# Generate the rippled.cfg and validators.txt files for a rippled node.
def _generate_cfg_dir(
    *,
    ports: Ports,
    with_shards: bool = False,
    main_net: bool = True,
    cfg_type: str,
    sidechain_stanza: str = "",
    sidechain_bootstrap_stanza: str = "",
    validation_seed: str,
    validators: Optional[List[str]] = None,
    fixed_ips: Optional[List[Ports]] = None,
    data_dir: str,
    full_history: bool = False,
    with_hooks: bool = False,
) -> str:
    disable_shards = "" if with_shards else "# "
    validation_seed_stanza = f"\n[validation_seed]\n{validation_seed}\n"
    shard_str = "shards" if with_shards else "no_shards"
    net_str = "main" if main_net else "test"
    if not fixed_ips:
        sub_dir = data_dir + f"/{net_str}.{shard_str}.{cfg_type}"
        if sidechain_stanza:
            sub_dir += ".sidechain"
    else:
        sub_dir = data_dir + f"/{cfg_type}"

    for path in ["", "/db", "/shards"]:
        Path(sub_dir + path).mkdir(parents=True, exist_ok=True)

    assert ports.peer_port is not None  # TODO: better error handling/port typing
    ips_stanza = get_ips_stanza(fixed_ips, ports.peer_port, main_net)

    cfg_str = get_cfg_str(
        ports,
        full_history,
        sub_dir,
        ips_stanza,
        validation_seed_stanza,
        disable_shards,
        sidechain_stanza,
        with_hooks,
    )

    # add the rippled.cfg file
    with open(sub_dir + "/rippled.cfg", "w") as f:
        f.write(cfg_str)

    validators_str = ""
    # Add the validators.txt file
    if validators:
        validators_str = "[validators]\n"
        for k in validators:
            validators_str += f"{k}\n"
    else:
        validators_str = MAINNET_VALIDATORS if main_net else ALTNET_VALIDATORS
    with open(sub_dir + "/validators.txt", "w") as f:
        f.write(validators_str)

    if sidechain_bootstrap_stanza:
        # add the bootstrap file
        with open(sub_dir + "/sidechain_bootstrap.cfg", "w") as f:
            f.write(sidechain_bootstrap_stanza)

    return sub_dir + "/rippled.cfg"


# Generate all the config files for a mainchain-sidechain setup.
def _generate_all_configs(
    out_dir: str,
    mainnet: Network,
    sidenet: SidechainNetwork,
    standalone: bool = True,
    xchain_assets: Optional[Dict[str, XChainAsset]] = None,
) -> None:
    # clear directory
    if os.path.exists(out_dir):
        for filename in os.listdir(out_dir):
            file_path = os.path.join(out_dir, filename)
            try:
                if os.path.isfile(file_path) or os.path.islink(file_path):
                    os.unlink(file_path)
                elif os.path.isdir(file_path):
                    shutil.rmtree(file_path)
            except Exception as e:
                print("Failed to delete %s. Reason: %s" % (file_path, e))

    mainnet_cfgs = []
<<<<<<< HEAD
    for i in range(len(mainnet.ports)):
        validator_kp = mainnet.validator_keypairs[i]
        ports = mainnet.ports[i]
        mainchain_cfg_file = _generate_cfg_dir(
            ports=ports,
            cfg_type=f"mainchain_{i}",
            validation_seed=validator_kp.secret_key,
            data_dir=out_dir,
        )
        mainnet_cfgs.append(mainchain_cfg_file)
=======
    if standalone:
        mainnet = cast(StandaloneNetwork, mainnet)
        for i in range(len(mainnet.ports)):
            validator_kp = mainnet.validator_keypairs[i]
            ports = mainnet.ports[i]
            mainchain_cfg_file = generate_cfg_dir(
                ports=ports,
                cfg_type=f"mainchain_{i}",
                validation_seed=validator_kp.secret_key,
                data_dir=out_dir,
            )
            mainnet_cfgs.append(mainchain_cfg_file)
>>>>>>> 48e69216

    for i in range(len(sidenet.ports)):
        validator_kp = sidenet.validator_keypairs[i]
        ports = sidenet.ports[i]

        mainnet_i = i % len(mainnet.ports)
        mainnet_cfg = None
        if standalone:
            mainnet_cfg = mainnet_cfgs[mainnet_i]
        sidechain_stanza, sidechain_bootstrap_stanza = generate_sidechain_stanza(
            mainnet.url,
            mainnet.ports[mainnet_i].ws_public_port,
            sidenet.main_account,
            sidenet.federator_keypairs,
            sidenet.federator_keypairs[i].secret_key,
            mainnet_cfg,
            xchain_assets,
        )

        _generate_cfg_dir(
            ports=ports,
            cfg_type=f"sidechain_{i}",
            sidechain_stanza=sidechain_stanza,
            sidechain_bootstrap_stanza=sidechain_bootstrap_stanza,
            validation_seed=validator_kp.secret_key,
            validators=[kp.public_key for kp in sidenet.validator_keypairs],
            fixed_ips=sidenet.ports,
            data_dir=out_dir,
            full_history=True,
        )


def create_config_files(
    params: ConfigParams, xchain_assets: Optional[Dict[str, XChainAsset]] = None
) -> None:
    """
    Create the config files for a network.

    Args:
        params: The command-line params provided to this method.
        xchain_assets: The cross-chain assets to allow to cross the network.
    """
    index = 0
    if params.standalone:
        mainnet: Network = StandaloneNetwork(num_nodes=1, start_cfg_index=index)
    else:
        assert params.mainnet_port is not None  # TODO: better error handling
        mainnet = ExternalNetwork(url=params.mainnet_url, ws_port=params.mainnet_port)
    sidenet = SidechainNetwork(
        num_federators=params.num_federators,
        start_cfg_index=index + 1,
        main_door_seed=params.door_seed,
    )
    _generate_all_configs(
        out_dir=f"{params.configs_dir}/sidechain_testnet",
        mainnet=mainnet,
        sidenet=sidenet,
        xchain_assets=xchain_assets,
        standalone=params.standalone,
    )
    index = index + 2

    (Path(params.configs_dir) / "logs").mkdir(parents=True, exist_ok=True)


def main() -> None:
    """Create the config files for a network, with the given command-line params."""
    # TODO: add support for real sidechains to only generate one federator's config file
    # since real sidechain networks will have federators running on different machines
    try:
        params = ConfigParams()
    except Exception:
        eprint(traceback.format_exc())
        sys.exit(1)

    xchain_assets = None
    if params.usd:
        xchain_assets = {}
        xchain_assets["xrp_xrp_sidechain_asset"] = XChainAsset(
            XRP(), XRP(), "1", "1", "200", "200"
        )
        root = "rHb9CJAWyB4rj91VRWn96DkukG4bwdtyTh"
        if params.issuer is not None:
            issuer = params.issuer.classic_address
        else:
            issuer = root
        main_iou_asset = IssuedCurrency(currency="USD", issuer=issuer)
        side_iou_asset = IssuedCurrency(currency="USD", issuer=root)
        xchain_assets["iou_iou_sidechain_asset"] = XChainAsset(
            main_iou_asset, side_iou_asset, "1", "1", "0.02", "0.02"
        )

    create_config_files(params, xchain_assets)


if __name__ == "__main__":
    main()<|MERGE_RESOLUTION|>--- conflicted
+++ resolved
@@ -142,31 +142,18 @@
                 print("Failed to delete %s. Reason: %s" % (file_path, e))
 
     mainnet_cfgs = []
-<<<<<<< HEAD
-    for i in range(len(mainnet.ports)):
-        validator_kp = mainnet.validator_keypairs[i]
-        ports = mainnet.ports[i]
-        mainchain_cfg_file = _generate_cfg_dir(
-            ports=ports,
-            cfg_type=f"mainchain_{i}",
-            validation_seed=validator_kp.secret_key,
-            data_dir=out_dir,
-        )
-        mainnet_cfgs.append(mainchain_cfg_file)
-=======
     if standalone:
         mainnet = cast(StandaloneNetwork, mainnet)
         for i in range(len(mainnet.ports)):
             validator_kp = mainnet.validator_keypairs[i]
             ports = mainnet.ports[i]
-            mainchain_cfg_file = generate_cfg_dir(
+            mainchain_cfg_file = _generate_cfg_dir(
                 ports=ports,
                 cfg_type=f"mainchain_{i}",
                 validation_seed=validator_kp.secret_key,
                 data_dir=out_dir,
             )
             mainnet_cfgs.append(mainchain_cfg_file)
->>>>>>> 48e69216
 
     for i in range(len(sidenet.ports)):
         validator_kp = sidenet.validator_keypairs[i]
