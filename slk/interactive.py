import binascii
import cmd
import json
import os
import pprint
import time
from pathlib import Path
from typing import Optional

import pandas as pd

from slk.app import App, balances_dataframe
<<<<<<< HEAD
from slk.common import Account
# from slk.transaction import SetHook, Payment, Trust
from xrpl.models import AccountTx, Subscribe, Payment, TrustSet, IssuedCurrency, IssuedCurrencyAmount
=======
from slk.command import AccountTx, Subscribe
from slk.common import XRP, Account, Asset
from slk.transaction import Payment, SetHook, Trust
>>>>>>> da4b0b3c


def clear_screen():
    if os.name == "nt":
        _ = os.system("cls")
    else:
        _ = os.system("clear")


# Directory to find hooks. The hook should be in a directory call "hook_name"
# in a file called "hook_name.wasm"
HOOKS_DIR = Path()


def set_hooks_dir(n: str):
    global HOOKS_DIR
    if n:
        HOOKS_DIR = Path(n)


_valid_hook_names = ["doubler", "notascam"]


def _file_to_hex(filename: Path) -> str:
    with open(filename, "rb") as f:
        content = f.read()
    return binascii.hexlify(content).decode("utf8")


def _removesuffix(self: str, suffix: str) -> str:
    if suffix and self.endswith(suffix):
        return self[: -len(suffix)]
    else:
        return self[:]


class SidechainRepl(cmd.Cmd):
    """Simple repl for interacting with side chains"""

    intro = (
        "\n\nWelcome to the sidechain test shell.   Type help or ? to list commands.\n"
    )
    prompt = "RiplRepl> "

    def preloop(self):
        clear_screen()

    def __init__(self, mc_app: App, sc_app: App):
        super().__init__()
        assert mc_app.is_alias("door") and sc_app.is_alias("door")
        self.mc_app = mc_app
        self.sc_app = sc_app

    def _complete_chain(self, text, line):
        if not text:
            return ["mainchain", "sidechain"]
        else:
            return [c for c in ["mainchain", "sidechain"] if c.startswith(text)]

    def _complete_unit(self, text, line):
        if not text:
            return ["drops", "xrp"]
        else:
            return [c for c in ["drops", "xrp"] if c.startswith(text)]

    def _complete_account(self, text, line, chain_name=None):
        known_accounts = set()
        chains = [self.mc_app, self.sc_app]
        if chain_name == "mainchain":
            chains = [self.mc_app]
        elif chain_name == "sidechain":
            chains = [self.sc_app]
        for chain in chains:
            known_accounts = known_accounts | set(
                [a.nickname for a in chain.known_accounts()]
            )
        if not text:
            return list(known_accounts)
        else:
            return [c for c in known_accounts if c.startswith(text)]

    def _complete_asset(self, text, line, chain_name=None):
        known_assets = set()
        chains = [self.mc_app, self.sc_app]
        if chain_name == "mainchain":
            chains = [self.mc_app]
        elif chain_name == "sidechain":
            chains = [self.sc_app]
        for chain in chains:
            known_assets = known_assets | set(chain.known_asset_aliases())
        if not text:
            return list(known_assets)
        else:
            return [c for c in known_assets if c.startswith(text)]

    ##################
    # addressbook
    def do_addressbook(self, line):
        def print_addressbook(chain: App, chain_name: str, nickname: Optional[str]):
            if nickname and not chain.is_alias(nickname):
                print(f"{nickname} is not part of {chain_name}'s address book.")
            print(f"{chain_name}:\n{chain.key_manager.to_string(nickname)}")

        args = line.split()
        if len(args) > 2:
            print(
                'Error: Too many arguments to addressbook command. Type "help" for '
                "help."
            )
            return

        chains = [self.mc_app, self.sc_app]
        chain_names = ["mainchain", "sidechain"]
        nickname = None

        if args and args[0] in ["mainchain", "sidechain"]:
            chain_names = [args[0]]
            if args[0] == "mainchain":
                chains = [self.mc_app]
            else:
                chains = [self.sc_app]
            args.pop(0)

        if args:
            nickname = args[0]

        for chain, name in zip(chains, chain_names):
            print_addressbook(chain, name, nickname)
            print("\n")

    def complete_addressbook(self, text, line, begidx, endidx):
        args = line.split()
        arg_num = len(args)
        if arg_num == 2:  # chain
            return self._complete_chain(text, line) + self._complete_account(text, line)
        if arg_num == 3:  # account
            return self._complete_account(text, line, chain_name=args[1])
        return []

    def help_addressbook(self):
        print(
            "\n".join(
                [
                    "addressbook [mainchain | sidechain] [account]",
                    "Show the address book for the specified chain and account.",
                    "If a chain is not specified, show both address books.",
                    "If the account is not specified, show all addresses.",
                    "",
                ]
            )
        )

    # addressbook
    ##################

    ##################
    # balance
    def do_balance(self, line):
        args = line.split()
        if len(args) > 3:
            print('Error: Too many arguments to balance command. Type "help" for help.')
            return

        in_drops = False
        if args and args[-1] in ["xrp", "drops"]:
            unit = args[-1]
            args.pop()
            if unit == "xrp":
                in_drops = False
            elif unit == "drops":
                in_drops = True

        chains = [self.mc_app, self.sc_app]
        chain_names = ["mainchain", "sidechain"]
        if args and args[0] in ["mainchain", "sidechain"]:
            chain_names = [args[0]]
            args.pop(0)
            if chain_names[0] == "mainchain":
                chains = [self.mc_app]
            else:
                chains = [self.sc_app]

        account_ids = [None] * len(chains)
        if args:
            nickname = args[0]
            args.pop()
            account_ids = []
            for c in chains:
                if not c.is_alias(nickname):
                    print(f"Error: {nickname} is not in the address book")
                    return
                account_ids.append(c.account_from_alias(nickname))

        assets = [["0"]] * len(chains)
        if args:
            asset_alias = args[0]
            args.pop()
            if len(chains) != 1:
                print(
                    "Error: iou assets can only be shown for a single chain at a time"
                )
                return
            if not chains[0].is_asset_alias(asset_alias):
                print(f"Error: {asset_alias} is not a valid asset alias")
                return
            assets = [[chains[0].asset_from_alias(asset_alias)]]
        else:
            # XRP and all assets in the assets alias list
            assets = [["0"] + c.known_iou_assets() for c in chains]

        assert not args

        df = balances_dataframe(chains, chain_names, account_ids, assets, in_drops)
        df_as_str = df.to_string(float_format=lambda x: f"{x:,.6f}")
        print(f"{df_as_str}\n")

    def complete_balance(self, text, line, begidx, endidx):
        args = line.split()
        arg_num = len(args)
        if arg_num == 2:  # chain or account
            return self._complete_chain(text, line) + self._complete_account(text, line)
        elif arg_num == 3:  # account or unit or asset_alias
            return (
                self._complete_account(text, line)
                + self._complete_unit(text, line, chain_name=args[1])
                + self._complete_asset(text, line, chain_name=args[1])
            )
        elif arg_num == 4:  # unit
            return self._complete_unit(text, line) + self._complete_asset(
                text, line, chain_name=args[1]
            )
        return []

    def help_balance(self):
        print(
            "\n".join(
                [
                    "balance [sidechain | mainchain] [account_name] [xrp | drops | "
                    "asset_alias]",
                    "Show the balance the specified account."
                    "If no account is specified, show the balance for all accounts in "
                    "the addressbook.",
                    "If no chain is specified, show the balances for both chains.",
                    ""
                    "If no asset alias is specified, show balances for all known asset "
                    "aliases.",
                ]
            )
        )

    # balance
    ##################

    ##################
    # account_info
    def _account_info_df(self, chain: App, acc: Optional[Account]):
        b = chain.get_account_info(acc)
        b = chain.substitute_nicknames(b)
        b = b.set_index("account")
        return b

    def do_account_info(self, line):
        args = line.split()
        if len(args) > 2:
            print(
                'Error: Too many arguments to account_info command. Type "help" for '
                "help."
            )
            return
        chains = [self.mc_app, self.sc_app]
        chain_names = ["mainchain", "sidechain"]
        if args and args[0] in ["mainchain", "sidechain"]:
            chain_names = [args[0]]
            args.pop(0)
            if chain_names[0] == "mainchain":
                chains = [self.mc_app]
            else:
                chains = [self.sc_app]

        account_ids = [None] * len(chains)
        if args:
            nickname = args[0]
            args.pop()
            account_ids = []
            for c in chains:
                if not c.is_alias(nickname):
                    print(f"Error: {nickname} is not in the address book")
                    return
                account_ids.append(c.account_from_alias(nickname))

        assert not args

        dfs = []
        keys = []
        for chain, chain_name, acc in zip(chains, chain_names, account_ids):
            dfs.append(self._account_info_df(chain, acc))
            keys.append(_removesuffix(chain_name, "chain"))
        df = pd.concat(dfs, keys=keys)
        df_as_str = df.to_string(float_format=lambda x: f"{x:,.6f}")
        print(f"{df_as_str}\n")

    def complete_account_info(self, text, line, begidx, endidx):
        args = line.split()
        arg_num = len(args)
        if arg_num == 2:  # chain or account
            return self._complete_chain(text, line) + self._complete_account(text, line)
        elif arg_num == 3:  # account
            return self._complete_account(text, line)
        return []

    def help_account_info(self):
        print(
            "\n".join(
                [
                    "account_info [sidechain | mainchain] [account_name]",
                    "Show the account_info the specified account."
                    "If no account is specified, show the account_info for all "
                    "accounts in the addressbook.",
                    "If no chain is specified, show the account_info for both chains.",
                ]
            )
        )

    # account_info
    ##################

    ##################
    # pay
    def do_pay(self, line):
        args = line.split()
        if len(args) < 4:
            print('Error: Too few arguments to pay command. Type "help" for help.')
            return

        if len(args) > 5:
            print('Error: Too many arguments to pay command. Type "help" for help.')
            return

        in_drops = False
        if args and args[-1] in ["xrp", "drops"]:
            unit = args[-1]
            if unit == "xrp":
                in_drops = False
            elif unit == "drops":
                in_drops = True
            args.pop()

        chain = None
        if args[0] not in ["mainchain", "sidechain"]:
            print('Error: First argument must specify the chain. Type "help" for help.')
            return

        if args[0] == "mainchain":
            chain = self.mc_app
        else:
            chain = self.sc_app
        args.pop(0)

        nickname = args[0]
        if nickname == "door":
            print(
                'Error: The "door" account should never be used as a source of '
                "payments."
            )
            return
        if not chain.is_alias(nickname):
            print(f"Error: {nickname} is not in the address book")
            return
        src_account = chain.account_from_alias(nickname)
        args.pop(0)

        nickname = args[0]
        if nickname == "door":
            print(
                'Error: "pay" cannot be used for cross chain transactions. Use the '
                '"xchain" command instead.'
            )
            return
        if not chain.is_alias(nickname):
            print(f"Error: {nickname} is not in the address book")
            return
        dst_account = chain.account_from_alias(nickname)
        args.pop(0)

        amt_value = None
        try:
            amt_value = int(args[0])
        except:
            try:
                if not in_drops:
                    amt_value = float(args[0])
            except:
                pass

        if amt_value is None:
            print(f"Error: {args[0]} is an invalid amount.")
            return
        args.pop(0)

        asset = 0

        if args:
            asset_alias = args[0]
            args.pop(0)
            if not chain.is_asset_alias(asset_alias):
                print(f"Error: {args[0]} is an invalid asset alias.")
                return
            asset = chain.asset_from_alias(asset_alias)

        assert not args

        if asset.is_xrp() and not in_drops:
            amt_value *= 1_000_000

        amt = str(amt_value)

        chain(Payment(account=src_account, destination=dst_account, amt=amt))
        chain.maybe_ledger_accept()

    def complete_pay(self, text, line, begidx, endidx):
        args = line.split()
        arg_num = len(args)
        if not text:
            arg_num += 1
        if arg_num == 2:  # chain
            return self._complete_chain(text, line)
        elif arg_num == 3:  # account
            return self._complete_account(text, line, chain_name=args[1])
        elif arg_num == 4:  # account
            return self._complete_account(text, line, chain_name=args[1])
        elif arg_num == 5:  # amount
            return []
        elif arg_num == 6:  # drops or xrp or asset
            return self._complete_unit(text, line) + self._complete_asset(
                text, line, chain_name=args[1]
            )
        return []

    def help_pay(self):
        print(
            "\n".join(
                [
                    "pay (sidechain | mainchain) src_account dst_account amount [xrp | "
                    "drops | iou_alias]",
                    "Send xrp from the src account to the dst account."
                    "Note: the door account can not be used as the src or dst.",
                    "Cross chain transactions should use the xchain command instead of "
                    "this.",
                    "",
                ]
            )
        )

    # pay
    ##################

    ##################
    # xchain
    def do_xchain(self, line):
        args = line.split()
        if len(args) < 4:
            print('Error: Too few arguments to pay command. Type "help" for help.')
            return

        if len(args) > 5:
            print('Error: Too many arguments to pay command. Type "help" for help.')
            return

        in_drops = False
        if args and args[-1] in ["xrp", "drops"]:
            unit = args[-1]
            if unit == "xrp":
                in_drops = False
            elif unit == "drops":
                in_drops = True
            args.pop()

        chain = None
        if args[0] not in ["mainchain", "sidechain"]:
            print('Error: First argument must specify the chain. Type "help" for help.')
            return

        if args[0] == "mainchain":
            chain = self.mc_app
            other_chain = self.sc_app
        else:
            chain = self.sc_app
            other_chain = self.mc_app
        args.pop(0)

        nickname = args[0]
        if nickname == "door":
            print(
                'Error: The "door" account can not be used as the source of cross '
                "chain funds."
            )
            return
        if not chain.is_alias(nickname):
            print(f"Error: {nickname} is not in the address book")
            return
        src_account = chain.account_from_alias(nickname)
        args.pop(0)

        nickname = args[0]
        if nickname == "door":
            print(
                'Error: The "door" account can not be used as the destination of cross '
                "chain funds."
            )
            return
        if not other_chain.is_alias(nickname):
            print(f"Error: {nickname} is not in the address book")
            return
        dst_account = other_chain.account_from_alias(nickname)
        args.pop(0)

        amt_value = None
        try:
            amt_value = int(args[0])
        except:
            try:
                if not in_drops:
                    amt_value = float(args[0])
            except:
                pass

        if amt_value is None:
            print(f"Error: {args[0]} is an invalid amount.")
            return
        args.pop(0)

        asset = 0

        if args:
            asset_alias = args[0]
            args.pop(0)
            if not chain.is_asset_alias(asset_alias):
                print(f"Error: {asset_alias} is an invalid asset alias.")
                return
            asset = chain.asset_from_alias(asset_alias)

        assert not args

        if asset.is_xrp() and not in_drops:
            amt_value *= 1_000_000

        amt = str(amt_value)

        assert not args
<<<<<<< HEAD
        memos = [Memo.from_dict({'MemoData': dst_account.account_id_str_as_hex()})]
        door_account = chain.account_from_alias('door')
        chain(
            Payment(account=src_account,
                    destination=door_account,
                    amount=amt,
                    memos=memos))
=======
        memos = [{"Memo": {"MemoData": dst_account.account_id_str_as_hex()}}]
        door_account = chain.account_from_alias("door")
        chain(Payment(account=src_account, dst=door_account, amt=amt, memos=memos))
>>>>>>> da4b0b3c
        chain.maybe_ledger_accept()
        if other_chain.standalone:
            # from_chain (side chain) sends a txn, but won't close the to_chain
            # (main chain) ledger
            time.sleep(2)
            other_chain.maybe_ledger_accept()

    def complete_xchain(self, text, line, begidx, endidx):
        args = line.split()
        arg_num = len(args)
        if not text:
            arg_num += 1
        if arg_num == 2:  # chain
            return self._complete_chain(text, line)
        elif arg_num == 3:  # this chain account
            return self._complete_account(text, line, chain_name=args[1])
        elif arg_num == 4:  # other chain account
            other_chain_name = None
            if args[1] == "mainchain":
                other_chain_name = "sidechain"
            if args[1] == "sidechain":
                other_chain_name = "mainchain"
            return self._complete_account(text, line, chain_name=other_chain_name)
        elif arg_num == 5:  # amount
            return []
        elif arg_num == 6:  # drops or xrp or asset
            return self._complete_unit(text, line) + self._complete_asset(
                text, line, chain_name=args[1]
            )
        return []

    def help_xchain(self):
        print(
            "\n".join(
                [
                    "xchain (sidechain | mainchain) this_chain_account "
                    "other_chain_account amount [xrp | drops | iou_alias]",
                    "Send xrp from the specified chain to the other chain."
                    "Note: the door account can not be used as the account.",
                    "",
                ]
            )
        )

    # xchain
    ##################

    ##################
    # server_info
    def do_server_info(self, line):
        def data_dict(chain: App, chain_name: str):
            file_names = [c.get_file_name() for c in chain.get_configs()]
            data = {
                "pid": chain.get_pids(),
                "config": file_names,
                "running": chain.get_running_status(),
            }
            bsi = chain.get_brief_server_info()
            data.update(bsi)
            indexes = [[], []]
            for i in range(len(file_names)):
                indexes[0].append(chain_name)
                indexes[1].append(i)
            data["indexes"] = indexes
            return data

        def df_from_dicts(d1: dict, d2: Optional[dict] = None) -> pd.DataFrame:
            indexes = [[], []]
            for i in range(2):
                if d2:
                    indexes[i] = d1["indexes"][i] + d2["indexes"][i]
                else:
                    indexes[i] = d1["indexes"][i]
            data = {}
            for k in d1.keys():
                if k == "indexes":
                    continue
                if d2:
                    data[k] = d1[k] + d2[k]
                else:
                    data[k] = d1[k]
                if k == "config":
                    # save space by omitting the common prefix on the configs
                    cp = os.path.commonprefix(data[k])
                    data[k] = [os.path.relpath(f, cp) for f in data[k]]
            return pd.DataFrame(data=data, index=indexes)

        args = line.split()
        if len(args) > 1:
            print(
                'Error: Too many arguments to server_info command. Type "help" for '
                "help."
            )
            return

        chains = [self.mc_app, self.sc_app]
        chain_names = ["mainchain", "sidechain"]

        if args and args[0] in ["mainchain", "sidechain"]:
            chain_names = [args[0]]
            if args[0] == "mainchain":
                chains = [self.mc_app]
            else:
                chains = [self.sc_app]
            args.pop(0)

        data_dicts = [
            data_dict(chain, _removesuffix(name, "chain"))
            for chain, name in zip(chains, chain_names)
        ]
        df = df_from_dicts(*data_dicts)
        print(f"{df.to_string(index=True)}")

    def complete_server_info(self, text, line, begidx, endidx):
        arg_num = len(line.split())
        if arg_num == 2:  # chain
            return self._complete_chain(text, line)
        return []

    def help_server_info(self):
        print(
            "\n".join(
                [
                    "server_info [mainchain | sidechain]",
                    "Show the process ids and config files for the rippled servers "
                    "running for the specified chain.",
                    "If a chain is not specified, show info for both chains.",
                ]
            )
        )

    # server_info
    ##################

    ##################
    # federator_info

    def do_federator_info(self, line):
        args = line.split()
        indexes = set()
        verbose = False
        raw = False
        while args and (args[-1] == "verbose" or args[-1] == "raw"):
            if args[-1] == "verbose":
                verbose = True
            if args[-1] == "raw":
                raw = True
            args.pop()

        try:
            for i in args:
                indexes.add(int(i))
        except:
            f'Error: federator_info bad arguments: {args}. Type "help" for help.'

        def global_df(info_dict: dict) -> pd.DataFrame:
            indexes = []
            keys = []
            mc_last_sent_seq = []
            mc_seq = []
            mc_num_pending = []
            mc_sync_state = []
            sc_last_sent_seq = []
            sc_seq = []
            sc_num_pending = []
            sc_sync_state = []
            for (k, v) in info_dict.items():
                indexes.append(k)
                info = v["info"]
                keys.append(info["public_key"])
                mc = info["mainchain"]
                sc = info["sidechain"]
                mc_last_sent_seq.append(mc["last_transaction_sent_seq"])
                sc_last_sent_seq.append(sc["last_transaction_sent_seq"])
                mc_seq.append(mc["sequence"])
                sc_seq.append(sc["sequence"])
                mc_num_pending.append(len(mc["pending_transactions"]))
                sc_num_pending.append(len(sc["pending_transactions"]))
                if "state" in mc["listener_info"]:
                    mc_sync_state.append(mc["listener_info"]["state"])
                else:
                    mc_sync_state.append(None)
                if "state" in sc["listener_info"]:
                    sc_sync_state.append(sc["listener_info"]["state"])
                else:
                    sc_sync_state.append(None)

                data = {
                    ("key", ""): keys,
                    ("mainchain", "last_sent_seq"): mc_last_sent_seq,
                    ("mainchain", "seq"): mc_seq,
                    ("mainchain", "num_pending"): mc_num_pending,
                    ("mainchain", "sync_state"): mc_sync_state,
                    ("sidechain", "last_sent_seq"): sc_last_sent_seq,
                    ("sidechain", "seq"): sc_seq,
                    ("sidechain", "num_pending"): sc_num_pending,
                    ("sidechain", "sync_state"): sc_sync_state,
                }
            return pd.DataFrame(data=data, index=indexes)

        def pending_df(info_dict: dict, verbose=False) -> pd.DataFrame:
            indexes = [[], []]
            amounts = []
            dsts = []
            num_sigs = []
            hashes = []
            signatures = []
            for (k, v) in info_dict.items():
                for chain in ["mainchain", "sidechain"]:
                    info = v["info"][chain]
                    pending = info["pending_transactions"]
                    idx = (k, chain)
                    for t in pending:
                        amt = t["amount"]
                        try:
                            amt = int(amt) / 1_000_000.0
                        except:
                            pass
                        dst = t["destination_account"]
                        h = t["hash"]
                        ns = len(t["signatures"])
                        if not verbose:
                            indexes[0].append(idx[0])
                            indexes[1].append(idx[1])
                            amounts.append(amt)
                            dsts.append(dst)
                            hashes.append(h)
                            num_sigs.append(ns)
                        else:
                            for sig in t["signatures"]:
                                indexes[0].append(idx[0])
                                indexes[1].append(idx[1])
                                amounts.append(amt)
                                dsts.append(dst)
                                hashes.append(h)
                                num_sigs.append(ns)
                                signatures.append(sig["public_key"])

            data = {
                "amount": amounts,
                "dest_account": dsts,
                "num_sigs": num_sigs,
                "hash": hashes,
            }
            if verbose:
                data["sigs"] = signatures
            return pd.DataFrame(data=data, index=indexes)

        info_dict = self.sc_app.federator_info(indexes)
        if raw:
            pprint.pprint(info_dict)
            return

        gdf = global_df(info_dict)
        print(gdf)
        # pending
        print()
        pdf = pending_df(info_dict, verbose)
        print(pdf)

    def complete_federator_info(self, text, line, begidx, endidx):
        args = line.split()
        if "verbose".startswith(args[-1]):
            return ["verbose"]
        if "raw".startswith(args[-1]):
            return ["raw"]
        running_status = self.sc_app.get_running_status()
        return [
            str(i)
            for i in range(0, len(self.sc_app.get_running_status()))
            if running_status[i]
        ]

    def help_federator_info(self):
        print(
            "\n".join(
                [
                    "federator_info [server_index...] [verbose | raw]",
                    "Show the state of the federators queues and startup "
                    "synchronization.",
                    "If a server index is not specified, show info for all running "
                    "federators.",
                ]
            )
        )

    # federator_info
    ##################

    ##################
    # new_account
    def do_new_account(self, line):
        args = line.split()
        if len(args) < 2:
            print(
                "Error: new_account command takes at least two arguments. Type "
                '"help" for help.'
            )
            return

        chain = None

        if args[0] not in ["mainchain", "sidechain"]:
            print('Error: The first argument must be "mainchain" or "sidechain".')
            return

        if args[0] == "mainchain":
            chain = self.mc_app
        else:
            chain = self.sc_app
        args.pop(0)

        for alias in args:
            if chain.is_alias(alias):
                print(f"Warning: The alias {alias} already exists.")
            else:
                chain.create_account(alias)

    def complete_new_account(self, text, line, begidx, endidx):
        arg_num = len(line.split())
        if arg_num == 2:  # chain
            return self._complete_chain(text, line)
        return []

    def help_new_account(self):
        print(
            "\n".join(
                [
                    "new_account (mainchain | sidechain) alias [alias...]",
                    "Add a new account to the address book",
                ]
            )
        )

    # new_account
    ##################

    ##################
    # new_iou
    def do_new_iou(self, line):
        args = line.split()
        if len(args) != 4:
            print(
                'Error: new_iou command takes exactly four arguments. Type "help" '
                "for help."
            )
            return

        chain = None

        if args[0] not in ["mainchain", "sidechain"]:
            print('Error: The first argument must be "mainchain" or "sidechain".')
            return

        if args[0] == "mainchain":
            chain = self.mc_app
        else:
            chain = self.sc_app
        args.pop(0)

        (alias, currency, issuer) = args

        if chain.is_asset_alias(alias):
            print(f"Error: The alias {alias} already exists.")
            return

        if not chain.is_alias(issuer):
            print(f"Error: The issuer {issuer} is not part of the address book.")
            return

<<<<<<< HEAD
        asset = IssuedCurrencyAmount(value=0,
                      currency=currency,
                      issuer=chain.account_from_alias(issuer))
=======
        asset = Asset(
            value=0, currency=currency, issuer=chain.account_from_alias(issuer)
        )
>>>>>>> da4b0b3c
        chain.add_asset_alias(asset, alias)

    def complete_new_iou(self, text, line, begidx, endidx):
        arg_num = len(line.split())
        if arg_num == 2:  # chain
            return self._complete_chain(text, line)
        if arg_num == 5:  # issuer
            return self._complete_account(text, line)
        return []

    def help_new_iou(self):
        print(
            "\n".join(
                [
                    "new_iou (mainchain | sidechain) alias currency issuer",
                    "Add a new iou alias",
                ]
            )
        )

    # new_iou
    ##################

    ##################
    # ious
    def do_ious(self, line):
        def print_ious(chain: App, chain_name: str, nickname: Optional[str]):
            if nickname and not chain.is_asset_alias(nickname):
                print(f"{nickname} is not part of {chain_name}'s asset aliases.")
            print(f"{chain_name}:\n{chain.asset_aliases.to_string(nickname)}")

        args = line.split()
        if len(args) > 2:
            print('Error: Too many arguments to ious command. Type "help" for help.')
            return

        chains = [self.mc_app, self.sc_app]
        chain_names = ["mainchain", "sidechain"]
        nickname = None

        if args and args[0] in ["mainchain", "sidechain"]:
            chain_names = [args[0]]
            if args[0] == "mainchain":
                chains = [self.mc_app]
            else:
                chains = [self.sc_app]
            args.pop(0)

        if args:
            nickname = args[0]

        for chain, name in zip(chains, chain_names):
            print_ious(chain, name, nickname)
            print("\n")

    def complete_ious(self, text, line, begidx, endidx):
        args = line.split()
        arg_num = len(args)
        if arg_num == 2:  # chain or iou
            return self._complete_chain(text, line) + self._complete_asset(text, line)
        if arg_num == 3:  # iou
            return self._complete_asset(text, line, chain_name=args[1])
        return []

    def help_ious(self):
        print(
            "\n".join(
                [
                    "ious [mainchain | sidechain] [alias]",
                    "Show the iou aliases for the specified chain and alias.",
                    "If a chain is not specified, show aliases for both chains.",
                    "If the alias is not specified, show all aliases.",
                    "",
                ]
            )
        )

    # ious
    ##################

    ##################
    # set_trust
    def do_set_trust(self, line):
        args = line.split()
        if len(args) != 4:
            print(
                'Error: set_trust command takes exactly four arguments. Type "help" '
                "for help."
            )
            return

        chain = None

        if args[0] not in ["mainchain", "sidechain"]:
            print('Error: The first argument must be "mainchain" or "sidechain".')
            return

        if args[0] == "mainchain":
            chain = self.mc_app
        else:
            chain = self.sc_app
        args.pop(0)

        (alias, accountStr, amountStr) = args

        if not chain.is_asset_alias(alias):
            print(f"Error: The alias {alias} does not exists.")
            return

        if not chain.is_alias(accountStr):
            print(f"Error: The issuer {accountStr} is not part of the address book.")
            return

        account = chain.account_from_alias(accountStr)

        amount = None
        try:
            amount = int(amountStr)
        except:
            try:
                amount = float(amountStr)
            except:
                pass

        if amount is None:
            print(f"Error: Invalid amount {amountStr}")
            return

        asset = chain.asset_from_alias(alias)(amount)
        chain(TrustSet(account=account, limit_amount=asset))
        chain.maybe_ledger_accept()

    def complete_set_trust(self, text, line, begidx, endidx):
        args = line.split()
        arg_num = len(args)
        if arg_num == 2:  # chain
            return self._complete_chain(text, line)
        if arg_num == 3:  # iou
            return self._complete_asset(text, line, chain_name=args[1])
        if arg_num == 4:  # account
            return self._complete_account(text, line, chain_name=args[1])
        return []

    def help_set_trust(self):
        print(
            "\n".join(
                [
                    "set_trust (mainchain | sidechain) iou_alias account amount",
                    "Set trust amount for account's side of the iou trust line to "
                    "amount",
                ]
            )
        )

    # set_trust
    ##################

    ##################
    # ledger_accept
    def do_ledger_accept(self, line):
        args = line.split()
        if len(args) != 1:
            print(
                'Error: ledger_accept command takes exactly one argument. Type "help" '
                "for help."
            )
            return

        chain = None

        if args[0] not in ["mainchain", "sidechain"]:
            print('Error: The first argument must be "mainchain" or "sidechain".')
            return

        if args[0] == "mainchain":
            chain = self.mc_app
        else:
            chain = self.sc_app
        args.pop(0)

        assert not args

        chain.maybe_ledger_accept()

    def complete_ledger_accept(self, text, line, begidx, endidx):
        arg_num = len(line.split())
        if arg_num == 2:  # chain
            return self._complete_chain(text, line)
        return []

    def help_ledger_accept(self):
        print(
            "\n".join(
                [
                    "ledger_accept (mainchain | sidechain)",
                    "Force a ledger_accept if the chain is in stand alone mode.",
                ]
            )
        )

    # ledger_accept
    ##################

    ##################
    # server_start

    def do_server_start(self, line):
        args = line.split()
        if len(args) == 0:
            print(
                'Error: server_start command takes one or more arguments. Type "help" '
                "for help."
            )
            return
        indexes = set()
        if len(args) == 1 and args[0] == "all":
            # re-start all stopped servers
            running_status = self.sc_app.get_running_status()
            for (i, running) in enumerate(running_status):
                if not running:
                    indexes.add(i)
        else:
            try:
                for i in args:
                    indexes.add(int(i))
            except:
                f'Error: server_start bad arguments: {args}. Type "help" for help.'
        self.sc_app.servers_start(indexes)

    def complete_server_start(self, text, line, begidx, endidx):
        running_status = self.sc_app.get_running_status()
        if "all".startswith(text):
            return ["all"]
        return [
            str(i)
            for (i, running) in enumerate(running_status)
            if not running and str(i).startswith(text)
        ]

    def help_server_start(self):
        print(
            "\n".join(
                [
                    "server_start index [index...] | all",
                    "Start a running server",
                ]
            )
        )

    # server_start
    ##################

    ##################
    # server_stop

    def do_server_stop(self, line):
        args = line.split()
        if len(args) == 0:
            print(
                'Error: server_stop command takes one or more arguments. Type "help" '
                "for help."
            )
            return
        indexes = set()
        if len(args) == 1 and args[0] == "all":
            # stop all running servers
            running_status = self.sc_app.get_running_status()
            for (i, running) in enumerate(running_status):
                if running:
                    indexes.add(i)
        else:
            try:
                for i in args:
                    indexes.add(int(i))
            except:
                f'Error: server_stop bad arguments: {args}. Type "help" for help.'
        self.sc_app.servers_stop(indexes)

    def complete_server_stop(self, text, line, begidx, endidx):
        running_status = self.sc_app.get_running_status()
        if "all".startswith(text):
            return ["all"]
        return [
            str(i)
            for (i, running) in enumerate(running_status)
            if running and str(i).startswith(text)
        ]

    def help_server_stop(self):
        print(
            "\n".join(
                [
                    "server_stop index [index...] | all",
                    "Stop a running server",
                ]
            )
        )

    # server_stop
    ##################

    ##################
    # hook

<<<<<<< HEAD
    # TODO: re-add hook functionality
    # def do_hook(self, line):
    #     args = line.split()
    #     if len(args) != 2:
    #         print(
    #             f'Error: hook command takes two arguments. Type "help" for help.'
    #         )
    #         return
    #     nickname = args[0]
    #     args.pop(0)
    #     hook_name = args[0]
    #     args.pop(0)
    #     assert not args

    #     if nickname == 'door':
    #         print(f'Error: Cannot set hooks on the "door" account.')
    #         return

    #     if not self.sc_app.is_alias(nickname):
    #         print(f'Error: {nickname} is not in the address book')
    #         return

    #     src_account = self.sc_app.account_from_alias(nickname)

    #     if hook_name not in _valid_hook_names:
    #         print(
    #             f'{hook_name} is not a valid hook. Valid hooks are: {_valid_hook_names}'
    #         )
    #         return

    #     hook_file = HOOKS_DIR / hook_name / f'{hook_name}.wasm'
    #     if not os.path.isfile(hook_file):
    #         print(f'Error: The hook file {hook_file} does not exist.')
    #         return
    #     create_code = _file_to_hex(hook_file)
    #     self.sc_app(SetHook(account=src_account, create_code=create_code))
    #     self.sc_app.maybe_ledger_accept()

    # def complete_hook(self, text, line, begidx, endidx):
    #     args = line.split()
    #     arg_num = len(args)
    #     if not text:
    #         arg_num += 1
    #     if arg_num == 2:  # account
    #         return self._complete_account(text, line, chain_name='sidechain')
    #     elif arg_num == 3:  # hook
    #         if not text:
    #             return _valid_hook_names
    #         return [c for c in _valid_hook_names if c.startswith(text)]
    #     return []

    # def help_hook(self):
    #     print('\n'.join([
    #         'hook account hook_name',
    #         'Set a hook on a sidechain account',
    #     ]))
=======
    def do_hook(self, line):
        args = line.split()
        if len(args) != 2:
            print('Error: hook command takes two arguments. Type "help" for help.')
            return
        nickname = args[0]
        args.pop(0)
        hook_name = args[0]
        args.pop(0)
        assert not args

        if nickname == "door":
            print('Error: Cannot set hooks on the "door" account.')
            return

        if not self.sc_app.is_alias(nickname):
            print(f"Error: {nickname} is not in the address book")
            return

        src_account = self.sc_app.account_from_alias(nickname)

        if hook_name not in _valid_hook_names:
            print(
                f"{hook_name} is not a valid hook. Valid hooks are: {_valid_hook_names}"
            )
            return

        hook_file = HOOKS_DIR / hook_name / f"{hook_name}.wasm"
        if not os.path.isfile(hook_file):
            print(f"Error: The hook file {hook_file} does not exist.")
            return
        create_code = _file_to_hex(hook_file)
        self.sc_app(SetHook(account=src_account, create_code=create_code))
        self.sc_app.maybe_ledger_accept()

    def complete_hook(self, text, line, begidx, endidx):
        args = line.split()
        arg_num = len(args)
        if not text:
            arg_num += 1
        if arg_num == 2:  # account
            return self._complete_account(text, line, chain_name="sidechain")
        elif arg_num == 3:  # hook
            if not text:
                return _valid_hook_names
            return [c for c in _valid_hook_names if c.startswith(text)]
        return []

    def help_hook(self):
        print(
            "\n".join(
                [
                    "hook account hook_name",
                    "Set a hook on a sidechain account",
                ]
            )
        )
>>>>>>> da4b0b3c

    # hook
    ##################

    ##################
    # quit
    def do_quit(self, arg):
        print("Thank you for using RiplRepl. Goodbye.\n\n")
        return True

    def help_quit(self):
        print("Exit the program.")

    # quit
    ##################

    ##################
    # setup_accounts

    def do_setup_accounts(self, arg):
        for a in ["alice", "bob"]:
            self.mc_app.create_account(a)
        for a in ["brad", "carol"]:
            self.sc_app.create_account(a)
<<<<<<< HEAD
        amt = str(5000 * 1_000_000)
        src = self.mc_app.account_from_alias('root')
        dst = self.mc_app.account_from_alias('alice')
        self.mc_app(Payment(account=src, destination=dst, amount=amt))
=======
        amt = Asset(value=5000 * 1_000_000)
        src = self.mc_app.account_from_alias("root")
        dst = self.mc_app.account_from_alias("alice")
        self.mc_app(Payment(account=src, dst=dst, amt=amt))
>>>>>>> da4b0b3c
        self.mc_app.maybe_ledger_accept()

    # setup_accounts
    ##################

    ##################
    # setup_ious

    def do_setup_ious(self, arg):
        mc_app = self.mc_app
        sc_app = self.sc_app
<<<<<<< HEAD
        mc_asset = IssuedCurrency(currency='USD',
                         issuer=mc_app.account_from_alias('root'))
        sc_asset = IssuedCurrency(currency='USD',
                         issuer=sc_app.account_from_alias('door'))
        mc_app.add_asset_alias(mc_asset, 'rrr')
        sc_app.add_asset_alias(sc_asset, 'ddd')
        mc_app(
            TrustSet(account=mc_app.account_from_alias('alice'),
                  limit_amount=mc_asset(1_000_000)))

        ## create brad account on the side chain and set the trust line
        memos = [
            Memo.from_dict({
                'MemoData':
                sc_app.account_from_alias('brad').account_id_str_as_hex()
            })]
        mc_app(
            Payment(account=mc_app.account_from_alias('alice'),
                    destination=mc_app.account_from_alias('door'),
                    amount=str(3000 * 1_000_000),
                    memos=memos))
=======
        mc_asset = Asset(
            value=0, currency="USD", issuer=mc_app.account_from_alias("root")
        )
        sc_asset = Asset(
            value=0, currency="USD", issuer=sc_app.account_from_alias("door")
        )
        mc_app.add_asset_alias(mc_asset, "rrr")
        sc_app.add_asset_alias(sc_asset, "ddd")
        mc_app(
            Trust(
                account=mc_app.account_from_alias("alice"),
                limit_amt=mc_asset(1_000_000),
            )
        )

        # create brad account on the side chain and set the trust line
        memos = [
            {
                "Memo": {
                    "MemoData": sc_app.account_from_alias(
                        "brad"
                    ).account_id_str_as_hex()
                }
            }
        ]
        mc_app(
            Payment(
                account=mc_app.account_from_alias("alice"),
                dst=mc_app.account_from_alias("door"),
                amt=Asset(value=3000 * 1_000_000),
                memos=memos,
            )
        )
>>>>>>> da4b0b3c
        mc_app.maybe_ledger_accept()

        # create a trust line to alice and pay her USD/rrr
        mc_app(
<<<<<<< HEAD
            TrustSet(account=mc_app.account_from_alias('alice'),
                  limit_amount=mc_asset(1_000_000)))
        mc_app.maybe_ledger_accept()
        mc_app(
            Payment(account=mc_app.account_from_alias('root'),
                    destination=mc_app.account_from_alias('alice'),
                    amount=mc_asset(10_000)))
=======
            Trust(
                account=mc_app.account_from_alias("alice"),
                limit_amt=mc_asset(1_000_000),
            )
        )
        mc_app.maybe_ledger_accept()
        mc_app(
            Payment(
                account=mc_app.account_from_alias("root"),
                dst=mc_app.account_from_alias("alice"),
                amt=mc_asset(10_000),
            )
        )
>>>>>>> da4b0b3c
        mc_app.maybe_ledger_accept()

        time.sleep(2)

        # create a trust line for brad
        sc_app(
<<<<<<< HEAD
            TrustSet(account=sc_app.account_from_alias('brad'),
                  limit_amount=sc_asset(1_000_000)))
=======
            Trust(
                account=sc_app.account_from_alias("brad"), limit_amt=sc_asset(1_000_000)
            )
        )
>>>>>>> da4b0b3c

    # setup_ious
    ##################

    ##################
    # q

    def do_q(self, arg):
        return self.do_quit(arg)

    def help_q(self):
        return self.help_quit()

    # q
    ##################

    ##################
    # account_tx

    def do_account_tx(self, line):
        args = line.split()
        if len(args) < 2:
            print(
                'Error: account_tx command takes two or three arguments. Type "help" '
                "for help."
            )
            return

        chain = None

        if args[0] not in ["mainchain", "sidechain"]:
            print('Error: The first argument must be "mainchain" or "sidechain".')
            return

        if args[0] == "mainchain":
            chain = self.mc_app
        else:
            chain = self.sc_app
        args.pop(0)

        accountStr = args[0]
        args.pop(0)

        out_file = None
        if args:
            out_file = args[0]
            args.pop(0)

        assert not args

        if not chain.is_alias(accountStr):
            print(f"Error: The issuer {accountStr} is not part of the address book.")
            return

        account = chain.account_from_alias(accountStr)

        result = json.dumps(chain(AccountTx(account=account)), indent=1)
        print(f"{result}")
        if out_file:
            with open(out_file, "a") as f:
                f.write(f"{result}\n")

    def complete_account_tx(self, text, line, begidx, endidx):
        args = line.split()
        arg_num = len(args)
        if not text:
            arg_num += 1
        if arg_num == 2:  # chain
            return self._complete_chain(text, line)
        if arg_num == 3:  # account
            return self._complete_account(text, line, chain_name=args[1])
        return []

    def help_account_tx(self):
        print(
            "\n".join(
                [
                    "account_tx (mainchain | sidechain) account [filename]",
                    "Return the account transactions",
                ]
            )
        )

    # account_tx
    ##################

    ##################
    # subscribe

    # Note: The callback isn't called until the user types a new command.
    # TODO: Make subscribe asynchronous so the callback is called without requiring the
    # user to type
    # a new command.
    def do_subscribe(self, line):
        args = line.split()
        if len(args) != 3:
            print(
                'Error: subscribe command takes exactly three arguments. Type "help" '
                "for help."
            )
            return

        chain = None

        if args[0] not in ["mainchain", "sidechain"]:
            print('Error: The first argument must be "mainchain" or "sidechain".')
            return

        if args[0] == "mainchain":
            chain = self.mc_app
        else:
            chain = self.sc_app
        args.pop(0)

        accountStr = args[0]
        args.pop(0)

        out_file = args[0]
        args.pop(0)

        assert not args

        if not chain.is_alias(accountStr):
            print(f"Error: The issuer {accountStr} is not part of the address book.")
            return

        account = chain.account_from_alias(accountStr)

        def _subscribe_callback(v: dict):
            with open(out_file, "a") as f:
                f.write(f"{json.dumps(v, indent=1)}\n")

        chain(Subscribe(accounts=[account]), _subscribe_callback)

    def complete_subscribe(self, text, line, begidx, endidx):
        args = line.split()
        arg_num = len(args)
        if not text:
            arg_num += 1
        if arg_num == 2:  # chain
            return self._complete_chain(text, line)
        if arg_num == 3:  # account
            return self._complete_account(text, line, chain_name=args[1])
        return []

    def help_subscribe(self):
        print(
            "\n".join(
                [
                    "subscribe (mainchain | sidechain) account filename",
                    "Subscribe to the stream and write the results to filename",
                    "Note: The file is not updated until the user types a new command",
                ]
            )
        )

    # subscribe
    ##################

    ##################
    # EOF
    def do_EOF(self, line):
        print("Thank you for using RiplRepl. Goodbye.\n\n")
        return True

    def help_EOF(self):
        print("Exit the program by typing control-d.")

    # EOF
    ##################


def repl(mc_app: App, sc_app: App):
    SidechainRepl(mc_app, sc_app).cmdloop()<|MERGE_RESOLUTION|>--- conflicted
+++ resolved
@@ -9,16 +9,19 @@
 
 import pandas as pd
 
+# from slk.transaction import SetHook, Payment, Trust
+from xrpl.models import (
+    AccountTx,
+    IssuedCurrency,
+    IssuedCurrencyAmount,
+    Memo,
+    Payment,
+    Subscribe,
+    TrustSet,
+)
+
 from slk.app import App, balances_dataframe
-<<<<<<< HEAD
 from slk.common import Account
-# from slk.transaction import SetHook, Payment, Trust
-from xrpl.models import AccountTx, Subscribe, Payment, TrustSet, IssuedCurrency, IssuedCurrencyAmount
-=======
-from slk.command import AccountTx, Subscribe
-from slk.common import XRP, Account, Asset
-from slk.transaction import Payment, SetHook, Trust
->>>>>>> da4b0b3c
 
 
 def clear_screen():
@@ -568,19 +571,13 @@
         amt = str(amt_value)
 
         assert not args
-<<<<<<< HEAD
-        memos = [Memo.from_dict({'MemoData': dst_account.account_id_str_as_hex()})]
-        door_account = chain.account_from_alias('door')
+        memos = [Memo.from_dict({"MemoData": dst_account.account_id_str_as_hex()})]
+        door_account = chain.account_from_alias("door")
         chain(
-            Payment(account=src_account,
-                    destination=door_account,
-                    amount=amt,
-                    memos=memos))
-=======
-        memos = [{"Memo": {"MemoData": dst_account.account_id_str_as_hex()}}]
-        door_account = chain.account_from_alias("door")
-        chain(Payment(account=src_account, dst=door_account, amt=amt, memos=memos))
->>>>>>> da4b0b3c
+            Payment(
+                account=src_account, destination=door_account, amount=amt, memos=memos
+            )
+        )
         chain.maybe_ledger_accept()
         if other_chain.standalone:
             # from_chain (side chain) sends a txn, but won't close the to_chain
@@ -951,15 +948,9 @@
             print(f"Error: The issuer {issuer} is not part of the address book.")
             return
 
-<<<<<<< HEAD
-        asset = IssuedCurrencyAmount(value=0,
-                      currency=currency,
-                      issuer=chain.account_from_alias(issuer))
-=======
-        asset = Asset(
+        asset = IssuedCurrencyAmount(
             value=0, currency=currency, issuer=chain.account_from_alias(issuer)
         )
->>>>>>> da4b0b3c
         chain.add_asset_alias(asset, alias)
 
     def complete_new_iou(self, text, line, begidx, endidx):
@@ -1264,7 +1255,6 @@
     ##################
     # hook
 
-<<<<<<< HEAD
     # TODO: re-add hook functionality
     # def do_hook(self, line):
     #     args = line.split()
@@ -1291,7 +1281,8 @@
 
     #     if hook_name not in _valid_hook_names:
     #         print(
-    #             f'{hook_name} is not a valid hook. Valid hooks are: {_valid_hook_names}'
+    #             f'{hook_name} is not a valid hook. Valid hooks are: '
+    #             f'{_valid_hook_names}'
     #         )
     #         return
 
@@ -1321,65 +1312,6 @@
     #         'hook account hook_name',
     #         'Set a hook on a sidechain account',
     #     ]))
-=======
-    def do_hook(self, line):
-        args = line.split()
-        if len(args) != 2:
-            print('Error: hook command takes two arguments. Type "help" for help.')
-            return
-        nickname = args[0]
-        args.pop(0)
-        hook_name = args[0]
-        args.pop(0)
-        assert not args
-
-        if nickname == "door":
-            print('Error: Cannot set hooks on the "door" account.')
-            return
-
-        if not self.sc_app.is_alias(nickname):
-            print(f"Error: {nickname} is not in the address book")
-            return
-
-        src_account = self.sc_app.account_from_alias(nickname)
-
-        if hook_name not in _valid_hook_names:
-            print(
-                f"{hook_name} is not a valid hook. Valid hooks are: {_valid_hook_names}"
-            )
-            return
-
-        hook_file = HOOKS_DIR / hook_name / f"{hook_name}.wasm"
-        if not os.path.isfile(hook_file):
-            print(f"Error: The hook file {hook_file} does not exist.")
-            return
-        create_code = _file_to_hex(hook_file)
-        self.sc_app(SetHook(account=src_account, create_code=create_code))
-        self.sc_app.maybe_ledger_accept()
-
-    def complete_hook(self, text, line, begidx, endidx):
-        args = line.split()
-        arg_num = len(args)
-        if not text:
-            arg_num += 1
-        if arg_num == 2:  # account
-            return self._complete_account(text, line, chain_name="sidechain")
-        elif arg_num == 3:  # hook
-            if not text:
-                return _valid_hook_names
-            return [c for c in _valid_hook_names if c.startswith(text)]
-        return []
-
-    def help_hook(self):
-        print(
-            "\n".join(
-                [
-                    "hook account hook_name",
-                    "Set a hook on a sidechain account",
-                ]
-            )
-        )
->>>>>>> da4b0b3c
 
     # hook
     ##################
@@ -1404,17 +1336,10 @@
             self.mc_app.create_account(a)
         for a in ["brad", "carol"]:
             self.sc_app.create_account(a)
-<<<<<<< HEAD
         amt = str(5000 * 1_000_000)
-        src = self.mc_app.account_from_alias('root')
-        dst = self.mc_app.account_from_alias('alice')
-        self.mc_app(Payment(account=src, destination=dst, amount=amt))
-=======
-        amt = Asset(value=5000 * 1_000_000)
         src = self.mc_app.account_from_alias("root")
         dst = self.mc_app.account_from_alias("alice")
-        self.mc_app(Payment(account=src, dst=dst, amt=amt))
->>>>>>> da4b0b3c
+        self.mc_app(Payment(account=src, destination=dst, amount=amt))
         self.mc_app.maybe_ledger_accept()
 
     # setup_accounts
@@ -1426,105 +1351,63 @@
     def do_setup_ious(self, arg):
         mc_app = self.mc_app
         sc_app = self.sc_app
-<<<<<<< HEAD
-        mc_asset = IssuedCurrency(currency='USD',
-                         issuer=mc_app.account_from_alias('root'))
-        sc_asset = IssuedCurrency(currency='USD',
-                         issuer=sc_app.account_from_alias('door'))
-        mc_app.add_asset_alias(mc_asset, 'rrr')
-        sc_app.add_asset_alias(sc_asset, 'ddd')
-        mc_app(
-            TrustSet(account=mc_app.account_from_alias('alice'),
-                  limit_amount=mc_asset(1_000_000)))
-
-        ## create brad account on the side chain and set the trust line
-        memos = [
-            Memo.from_dict({
-                'MemoData':
-                sc_app.account_from_alias('brad').account_id_str_as_hex()
-            })]
-        mc_app(
-            Payment(account=mc_app.account_from_alias('alice'),
-                    destination=mc_app.account_from_alias('door'),
-                    amount=str(3000 * 1_000_000),
-                    memos=memos))
-=======
-        mc_asset = Asset(
-            value=0, currency="USD", issuer=mc_app.account_from_alias("root")
-        )
-        sc_asset = Asset(
-            value=0, currency="USD", issuer=sc_app.account_from_alias("door")
+        mc_asset = IssuedCurrency(
+            currency="USD", issuer=mc_app.account_from_alias("root")
+        )
+        sc_asset = IssuedCurrency(
+            currency="USD", issuer=sc_app.account_from_alias("door")
         )
         mc_app.add_asset_alias(mc_asset, "rrr")
         sc_app.add_asset_alias(sc_asset, "ddd")
         mc_app(
-            Trust(
+            TrustSet(
                 account=mc_app.account_from_alias("alice"),
-                limit_amt=mc_asset(1_000_000),
+                limit_amount=mc_asset(1_000_000),
             )
         )
 
         # create brad account on the side chain and set the trust line
         memos = [
-            {
-                "Memo": {
-                    "MemoData": sc_app.account_from_alias(
-                        "brad"
-                    ).account_id_str_as_hex()
-                }
-            }
+            Memo.from_dict(
+                {"MemoData": sc_app.account_from_alias("brad").account_id_str_as_hex()}
+            )
         ]
         mc_app(
             Payment(
                 account=mc_app.account_from_alias("alice"),
-                dst=mc_app.account_from_alias("door"),
-                amt=Asset(value=3000 * 1_000_000),
+                destination=mc_app.account_from_alias("door"),
+                amount=str(3000 * 1_000_000),
                 memos=memos,
             )
         )
->>>>>>> da4b0b3c
         mc_app.maybe_ledger_accept()
 
         # create a trust line to alice and pay her USD/rrr
         mc_app(
-<<<<<<< HEAD
-            TrustSet(account=mc_app.account_from_alias('alice'),
-                  limit_amount=mc_asset(1_000_000)))
-        mc_app.maybe_ledger_accept()
-        mc_app(
-            Payment(account=mc_app.account_from_alias('root'),
-                    destination=mc_app.account_from_alias('alice'),
-                    amount=mc_asset(10_000)))
-=======
-            Trust(
+            TrustSet(
                 account=mc_app.account_from_alias("alice"),
-                limit_amt=mc_asset(1_000_000),
+                limit_amount=mc_asset(1_000_000),
             )
         )
         mc_app.maybe_ledger_accept()
         mc_app(
             Payment(
                 account=mc_app.account_from_alias("root"),
-                dst=mc_app.account_from_alias("alice"),
-                amt=mc_asset(10_000),
-            )
-        )
->>>>>>> da4b0b3c
+                destination=mc_app.account_from_alias("alice"),
+                amount=mc_asset(10_000),
+            )
+        )
         mc_app.maybe_ledger_accept()
 
         time.sleep(2)
 
         # create a trust line for brad
         sc_app(
-<<<<<<< HEAD
-            TrustSet(account=sc_app.account_from_alias('brad'),
-                  limit_amount=sc_asset(1_000_000)))
-=======
-            Trust(
-                account=sc_app.account_from_alias("brad"), limit_amt=sc_asset(1_000_000)
-            )
-        )
->>>>>>> da4b0b3c
+            TrustSet(
+                account=sc_app.account_from_alias("brad"),
+                limit_amount=sc_asset(1_000_000),
+            )
+        )
 
     # setup_ious
     ##################
