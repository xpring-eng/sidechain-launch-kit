#!/usr/bin/env python3
"""
Script to test and debug sidechains.

The mainchain exe location can be set through the command line or
the environment variable RIPPLED_MAINCHAIN_EXE

The sidechain exe location can be set through the command line or
the environment variable RIPPLED_SIDECHAIN_EXE

The configs_dir (generated with create_config_files.py) can be set through the command
line or the environment variable RIPPLED_SIDECHAIN_CFG_DIR
"""

import os
import sys
import time
from multiprocessing import Process, Value
from pathlib import Path
from typing import Any, Callable, List

from slk.chain.chain import Chain
from slk.chain.chain_setup import setup_mainchain, setup_sidechain
from slk.chain.context_managers import (
    connect_to_external_chain,
    sidechain_network,
    single_node_chain,
)
from slk.chain.xchain_transfer import main_to_side_transfer, side_to_main_transfer
from slk.classes.config_file import ConfigFile
from slk.repl import set_hooks_dir, start_repl
from slk.sidechain_params import SidechainParams
from slk.utils.eprint import disable_eprint, eprint
from slk.utils.log_analyzer import convert_log


def _simple_test(mc_chain: Chain, sc_chain: Chain, params: SidechainParams) -> None:
    try:
        bob = sc_chain.create_account("bob")
        main_to_side_transfer(
            mc_chain, sc_chain, params.user_account, bob, "200", params
        )
        main_to_side_transfer(
            mc_chain, sc_chain, params.user_account, bob, "60", params
        )

        if params.with_pauses:
            _convert_log_files_to_json(
                mc_chain.get_configs() + sc_chain.get_configs(),
                "checkpoint1.json",
                params.verbose,
            )
            input("Pausing to check for main -> side txns (press enter to continue)")

        side_to_main_transfer(mc_chain, sc_chain, bob, params.user_account, "9", params)
        side_to_main_transfer(
            mc_chain, sc_chain, bob, params.user_account, "11", params
        )

        if params.with_pauses:
            input("Pausing to check for side -> main txns (press enter to continue)")
    finally:
        _convert_log_files_to_json(
            mc_chain.get_configs() + sc_chain.get_configs(),
            "final.json",
            params.verbose,
        )


def _configs_for_testnet(config_file_prefix: str) -> List[ConfigFile]:
    p = Path(config_file_prefix)
    folder = p.parent
    file_name = p.name
    file_names = []
    for f in os.listdir(folder):
        cfg = os.path.join(folder, f, "rippled.cfg")
        if f.startswith(file_name) and os.path.exists(cfg):
            file_names.append(cfg)
    file_names.sort()
    return [ConfigFile(file_name=f) for f in file_names]


def _rm_debug_log(config: ConfigFile, verbose: bool) -> None:
    try:
        debug_log = config.debug_logfile.get_line()
        if debug_log:
            if verbose:
                print(f"removing debug file: {debug_log}", flush=True)
            os.remove(debug_log)
    except:
        pass


def _standalone_with_callback(
    params: SidechainParams,
    callback: Callable[[Chain, Chain], None],
    setup_user_accounts: bool = True,
) -> None:
    # TODO: make more elegant once params is more fleshed out
    assert params.mainchain_config is not None
    if params.debug_mainchain:
        input("Start mainchain server and press enter to continue: ")
    else:
        _rm_debug_log(params.mainchain_config, params.verbose)
    with single_node_chain(
        config=params.mainchain_config,
        exe=params.mainchain_exe,
        run_server=not params.debug_mainchain,
    ) as mc_chain:

        setup_mainchain(mc_chain, params, setup_user_accounts)

        if params.debug_sidechain:
            input("Start sidechain server and press enter to continue: ")
        else:
            _rm_debug_log(params.sidechain_config, params.verbose)
        with single_node_chain(
            config=params.sidechain_config,
            exe=params.sidechain_exe,
            run_server=not params.debug_sidechain,
        ) as sc_chain:

            setup_sidechain(sc_chain, params, setup_user_accounts)
            callback(mc_chain, sc_chain)


def _convert_log_files_to_json(
    to_convert: List[ConfigFile], suffix: str, verbose: bool
) -> None:
    """
    Convert the log file to json.

    Args:
        to_convert: A list of config files to convert the debug files of.
        suffix: The suffix of the log file.
        verbose: Whether to print out extra information.
    """
    for c in to_convert:
        try:
            debug_log = c.debug_logfile.get_line()
            assert isinstance(debug_log, str)  # for typing
            if not os.path.exists(debug_log):
                continue
            converted_log = f"{debug_log}.{suffix}"
            if os.path.exists(converted_log):
                os.remove(converted_log)
            if verbose:
                print(f"Converting log {debug_log} to {converted_log}", flush=True)
            convert_log(debug_log, converted_log, pure_json=True)
        except:
            eprint("Exception converting log")


def _multinode_with_callback(
    params: SidechainParams,
    callback: Callable[[Chain, Chain], None],
    setup_user_accounts: bool = True,
) -> None:

    mainchain_cfg = ConfigFile(
        file_name=f"{params.configs_dir}/sidechain_testnet/main.no_shards.mainchain_0/"
        "rippled.cfg"
    )
    _rm_debug_log(mainchain_cfg, params.verbose)
    if params.debug_mainchain:
        input("Start mainchain server and press enter to continue: ")
    with single_node_chain(
        config=mainchain_cfg,
        exe=params.mainchain_exe,
        run_server=not params.debug_mainchain,
    ) as mc_chain:
        if params.with_pauses:
            input("Pausing after mainchain start (press enter to continue)")

        setup_mainchain(mc_chain, params, setup_user_accounts)
        if params.with_pauses:
            input("Pausing after mainchain setup (press enter to continue)")

        testnet_configs = _configs_for_testnet(
            f"{params.configs_dir}/sidechain_testnet/sidechain_"
        )
        for c in testnet_configs:
            _rm_debug_log(c, params.verbose)

        run_server_list = [True] * len(testnet_configs)
        if params.debug_sidechain:
            run_server_list[0] = False
            input(
                f"Start testnet server {testnet_configs[0].get_file_name()} and press "
                "enter to continue: "
            )

        with sidechain_network(
            exe=params.sidechain_exe,
            configs=testnet_configs,
            run_server=run_server_list,
        ) as sc_chain:

            if params.with_pauses:
                input("Pausing after testnet start (press enter to continue)")

            setup_sidechain(sc_chain, params, setup_user_accounts)
            if params.with_pauses:
                input("Pausing after sidechain setup (press enter to continue)")
            callback(mc_chain, sc_chain)


def _external_node_with_callback(
    params: SidechainParams,
    callback: Callable[[Chain, Chain], None],
    setup_user_accounts: bool = True,
) -> None:
    assert params.mainnet_port is not None  # TODO: type this better
    with connect_to_external_chain(
        # TODO: stop hardcoding this
        url=params.mainnet_url,
        port=params.mainnet_port,
    ) as mc_chain:
        setup_mainchain(mc_chain, params, setup_user_accounts)
        if params.with_pauses:
            input("Pausing after mainchain setup (press enter to continue)")

        testnet_configs = _configs_for_testnet(
            f"{params.configs_dir}/sidechain_testnet/sidechain_"
        )
        for c in testnet_configs:
            _rm_debug_log(c, params.verbose)

        run_server_list = [True] * len(testnet_configs)
        if params.debug_sidechain:
            run_server_list[0] = False
            input(
                f"Start testnet server {testnet_configs[0].get_file_name()} and press "
                "enter to continue: "
            )

        with sidechain_network(
            exe=params.sidechain_exe,
            configs=testnet_configs,
            run_server=run_server_list,
        ) as sc_chain:

            if params.with_pauses:
                input("Pausing after testnet start (press enter to continue)")

            setup_sidechain(sc_chain, params, setup_user_accounts)
            if params.with_pauses:
                input("Pausing after sidechain setup (press enter to continue)")
            callback(mc_chain, sc_chain)


def standalone_test(params: SidechainParams) -> None:
    """
    Run a mainchain and sidechain in standalone mode and run basic tests on it.

    Args:
        params: The command-line args for running the sidechain.
    """

    def callback(mc_chain: Chain, sc_chain: Chain) -> None:
        _simple_test(mc_chain, sc_chain, params)

    _standalone_with_callback(params, callback)


def multinode_test(params: SidechainParams) -> None:
    """
    Run a mainchain in standalone mode and a multi-node sidechain and run basic tests
    on it.

    Args:
        params: The command-line args for running the sidechain.
    """

    def callback(mc_chain: Chain, sc_chain: Chain) -> None:
        _simple_test(mc_chain, sc_chain, params)

    _multinode_with_callback(params, callback)


<<<<<<< HEAD
def close_mainchain_ledgers(
    stop_token: Any, params: SidechainParams, sleep_time: int = 4
) -> None:
    """
    The mainchain runs in standalone mode. Most operations - like cross chain payments -
    will automatically close ledgers. However, some operations, like refunds, need an
    extra close. This loop automatically closes ledgers.

    Args:
        stop_token: Something to use to know when to stop.
        params: The command-line args for running the sidechain.
        sleep_time: How long to wait for a ledger close.
    """
=======
def external_node_test(params: SidechainParams) -> None:
    def callback(mc_chain: Chain, sc_chain: Chain) -> None:
        simple_test(mc_chain, sc_chain, params)

    _external_node_with_callback(params, callback)


# The mainchain runs in standalone mode. Most operations - like cross chain
# payments - will automatically close ledgers. However, some operations, like
# refunds, need an extra close. This loop automatically closes ledgers.
def close_mainchain_ledgers(
    stop_token: Any, params: SidechainParams, sleep_time: int = 4
) -> None:
    # TODO: make more elegant once params is more fleshed out
    assert params.mainchain_config is not None
>>>>>>> 48e69216
    with single_node_chain(
        config=params.mainchain_config,
        exe=params.mainchain_exe,
        run_server=False,
    ) as mc_chain:
        while stop_token.value != 0:
            mc_chain.maybe_ledger_accept()
            time.sleep(sleep_time)


def standalone_interactive_repl(params: SidechainParams) -> None:
    """
    Run a mainchain and sidechain in standalone mode and start up the REPL to interact
    with them.

    Args:
        params: The command-line args for running the sidechain.
    """

    def callback(mc_chain: Chain, sc_chain: Chain) -> None:
        # process will run while stop token is non-zero
        stop_token = Value("i", 1)
        p = None
        if mc_chain.standalone:
            p = Process(target=close_mainchain_ledgers, args=(stop_token, params))
            p.start()
        try:
            start_repl(mc_chain, sc_chain)
        finally:
            if p:
                stop_token.value = 0
                p.join()

    _standalone_with_callback(params, callback, setup_user_accounts=False)


def multinode_interactive_repl(params: SidechainParams) -> None:
    """
    Run a mainchain in standalone mode and a multi-node sidechain and start up the REPL
    to interact with them.

    Args:
        params: The command-line args for running the sidechain.
    """

    def callback(mc_chain: Chain, sc_chain: Chain) -> None:
        # process will run while stop token is non-zero
        stop_token = Value("i", 1)
        p = None
        if mc_chain.standalone:
            p = Process(target=close_mainchain_ledgers, args=(stop_token, params))
            p.start()
        try:
            start_repl(mc_chain, sc_chain)
        finally:
            if p:
                stop_token.value = 0
                p.join()

    _multinode_with_callback(params, callback, setup_user_accounts=False)


def external_node_interactive_repl(params: SidechainParams) -> None:
    def callback(mc_chain: Chain, sc_chain: Chain) -> None:
        # process will run while stop token is non-zero
        stop_token = Value("i", 1)
        p = None
        if mc_chain.standalone:
            p = Process(target=close_mainchain_ledgers, args=(stop_token, params))
            p.start()
        try:
            start_repl(mc_chain, sc_chain)
        finally:
            if p:
                stop_token.value = 0
                p.join()

    _external_node_with_callback(params, callback, setup_user_accounts=False)


def main() -> None:
    """Initialize the mainchain-sidechain network, with command-line arguments."""
    try:
        params = SidechainParams()
    except Exception as e:
        eprint(str(e))
        sys.exit(1)

    set_hooks_dir(params.hooks_dir)

    if params.quiet:
        print("Disabling eprint")
        disable_eprint()

    if params.interactive:
        if not params.main_standalone:
            external_node_interactive_repl(params)
        elif params.standalone:
            standalone_interactive_repl(params)
        else:
            multinode_interactive_repl(params)
    elif not params.main_standalone:
        external_node_test(params)
    elif params.standalone:
        standalone_test(params)
    else:
        multinode_test(params)


if __name__ == "__main__":
    main()<|MERGE_RESOLUTION|>--- conflicted
+++ resolved
@@ -278,7 +278,13 @@
     _multinode_with_callback(params, callback)
 
 
-<<<<<<< HEAD
+def external_node_test(params: SidechainParams) -> None:
+    def callback(mc_chain: Chain, sc_chain: Chain) -> None:
+        _simple_test(mc_chain, sc_chain, params)
+
+    _external_node_with_callback(params, callback)
+
+
 def close_mainchain_ledgers(
     stop_token: Any, params: SidechainParams, sleep_time: int = 4
 ) -> None:
@@ -292,23 +298,6 @@
         params: The command-line args for running the sidechain.
         sleep_time: How long to wait for a ledger close.
     """
-=======
-def external_node_test(params: SidechainParams) -> None:
-    def callback(mc_chain: Chain, sc_chain: Chain) -> None:
-        simple_test(mc_chain, sc_chain, params)
-
-    _external_node_with_callback(params, callback)
-
-
-# The mainchain runs in standalone mode. Most operations - like cross chain
-# payments - will automatically close ledgers. However, some operations, like
-# refunds, need an extra close. This loop automatically closes ledgers.
-def close_mainchain_ledgers(
-    stop_token: Any, params: SidechainParams, sleep_time: int = 4
-) -> None:
-    # TODO: make more elegant once params is more fleshed out
-    assert params.mainchain_config is not None
->>>>>>> 48e69216
     with single_node_chain(
         config=params.mainchain_config,
         exe=params.mainchain_exe,
