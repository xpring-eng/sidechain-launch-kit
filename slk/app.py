--- conflicted
+++ resolved
@@ -4,41 +4,30 @@
 from contextlib import contextmanager
 from pathlib import Path
 from typing import Callable, Dict, List, Optional, Set, Union
-import traceback
-
-<<<<<<< HEAD
-from slk.ripple_client import RippleClient
-from slk.common import Account
-# from slk.command import SubscriptionCommand, WalletPropose
-from slk.config_file import ConfigFile
-import slk.testnet as testnet
-# from slk.transaction import Transaction
-from xrpl.models import XRP, IssuedCurrency, IssuedCurrencyAmount, Amount, XRP, Payment, AccountInfo, AccountLines, BookOffers, Request, Sign, Submit, Subscribe, is_xrp
+
+import pandas as pd
+from xrpl.models import (
+    AccountInfo,
+    AccountLines,
+    Amount,
+    BookOffers,
+    FederatorInfo,
+    IssuedCurrency,
+    IssuedCurrencyAmount,
+    LedgerAccept,
+    Payment,
+    Request,
+    Subscribe,
+    is_xrp,
+)
 from xrpl.models.transactions.transaction import Transaction
 from xrpl.transaction import safe_sign_and_submit_transaction
-from xrpl.models import FederatorInfo, LedgerAccept
-=======
-import pandas as pd
 
 import slk.testnet as testnet
-from slk.command import (
-    AccountInfo,
-    AccountLines,
-    BookOffers,
-    Command,
-    FederatorInfo,
-    LedgerAccept,
-    Sign,
-    Submit,
-    SubscriptionCommand,
-    WalletPropose,
-)
-from slk.common import XRP, Account, Asset
+from slk.common import Account
 from slk.config_file import ConfigFile
 from slk.ripple_client import RippleClient
-from slk.transaction import Payment, Transaction
-
->>>>>>> da4b0b3c
+
 
 class KeyManager:
     def __init__(self):
@@ -52,7 +41,7 @@
 
     def is_alias(self, name: str) -> bool:
         return name in self._aliases
-    
+
     def is_account(self, account: str) -> bool:
         return account in self._accounts
 
@@ -62,7 +51,7 @@
 
     def known_accounts(self) -> List[Account]:
         return list(self._accounts.values())
-    
+
     def get_account(self, account: str) -> Account:
         return self._accounts[account]
 
@@ -99,6 +88,7 @@
         # use a dataframe to get a nice table output
         df = pd.DataFrame(data={"name": names, "id": account_ids})
         return f"{df.to_string(index=False)}"
+
 
 class AssetAliases:
     def __init__(self):
@@ -170,17 +160,11 @@
 
         self.key_manager = KeyManager()
         self.asset_aliases = AssetAliases()
-<<<<<<< HEAD
-        root_account = Account(nickname='root',
-                               account_id='rHb9CJAWyB4rj91VRWn96DkukG4bwdtyTh',
-                               secret_key='snoPBrXtMeMyMHUVTgbuqAfg1SUTb')
-=======
         root_account = Account(
             nickname="root",
             account_id="rHb9CJAWyB4rj91VRWn96DkukG4bwdtyTh",
-            secret_key="masterpassphrase",
+            secret_key="snoPBrXtMeMyMHUVTgbuqAfg1SUTb",
         )
->>>>>>> da4b0b3c
         self.key_manager.add(root_account)
 
     def shutdown(self):
@@ -189,66 +173,37 @@
         else:
             self.client.shutdown()
 
-<<<<<<< HEAD
     def send_signed(self, txn: Transaction, autofill: bool = True) -> dict:
-        '''Sign then send the given transaction'''
+        """Sign then send the given transaction"""
         if not self.key_manager.is_account(txn.account):
-            raise ValueError('Cannot sign transaction without secret key')
+            raise ValueError("Cannot sign transaction without secret key")
         account_obj = self.key_manager.get_account(txn.account)
-        return safe_sign_and_submit_transaction(txn, account_obj.wallet, self.client, autofill=True)
+        return safe_sign_and_submit_transaction(
+            txn, account_obj.wallet, self.client, autofill=True
+        )
 
     def send_command(self, req: Request) -> dict:
-        '''Send the command to the rippled server'''
+        """Send the command to the rippled server"""
         return self.client.request(req)
-    
+
     def request(self, req: Request) -> dict:
-        '''Send the command to the rippled server'''
+        """Send the command to the rippled server"""
         return self.client.request(req)
 
     # Need async version to close ledgers from async functions
     async def async_send_command(self, req: Request) -> dict:
-        '''Asynchronously send the command to the rippled server'''
+        """Asynchronously send the command to the rippled server"""
         return await self.client.request_impl(req)
 
     def send_subscribe_command(
-            self,
-            req: Subscribe,
-            callback: Optional[Callable[[dict], None]] = None) -> dict:
-        '''Send the subscription command to the rippled server. If already subscribed, it will unsubscribe'''
+        self, req: Subscribe, callback: Optional[Callable[[dict], None]] = None
+    ) -> dict:
+        """Send the subscription command to the rippled server."""
         if not self.client.is_open():
             self.client.open()
         self.client.on("transaction", callback)
         r = self.client.request(req)
         return r.result
-=======
-    def send_signed(self, txn: Transaction) -> dict:
-        """Sign then send the given transaction"""
-        if not txn.account.secret_key:
-            raise ValueError("Cannot sign transaction without secret key")
-        r = self(Sign(txn.account.secret_key, txn.to_cmd_obj()))
-        raw_signed = r["tx_blob"]
-        return self(Submit(raw_signed))
-
-    def send_command(self, cmd: Command) -> dict:
-        """Send the command to the rippled server"""
-        return self.client.send_command(cmd)
-
-    # Need async version to close ledgers from async functions
-    async def async_send_command(self, cmd: Command) -> dict:
-        """Send the command to the rippled server"""
-        return await self.client.async_send_command(cmd)
-
-    def send_subscribe_command(
-        self,
-        cmd: SubscriptionCommand,
-        callback: Optional[Callable[[dict], None]] = None,
-    ) -> dict:
-        """
-        Send the subscription command to the rippled server. If already subscribed, it
-        will unsubscribe
-        """
-        return self.client.send_subscribe_command(cmd, callback)
->>>>>>> da4b0b3c
 
     def get_pids(self) -> List[int]:
         if self.network:
@@ -305,45 +260,30 @@
                 ]
             for i in server_indexes:
                 if self.network.is_running(i):
-<<<<<<< HEAD
-                    result_dict[i] = self.network.get_client(i).request(
-                        FederatorInfo()).result
-=======
-                    result_dict[i] = self.network.get_client(i).send_command(
-                        FederatorInfo()
+                    result_dict[i] = (
+                        self.network.get_client(i).request(FederatorInfo()).result
                     )
->>>>>>> da4b0b3c
         else:
             if 0 in server_indexes:
                 result_dict[0] = self.client.request(FederatorInfo()).result
         return result_dict
 
-<<<<<<< HEAD
-    def __call__(self,
-                 to_send: Union[Transaction, Request, str],
-                 callback: Optional[Callable[[dict], None]] = None,
-                 *,
-                 insert_seq_and_fee=False) -> dict:
-        '''Call `send_signed` for transactions or `send_command` for commands'''
-        if to_send == 'open':
-            self.client.open()
-            return
-        if isinstance(to_send, Subscribe):
-=======
     def __call__(
         self,
-        to_send: Union[Transaction, Command, SubscriptionCommand],
+        to_send: Union[Transaction, Request, str],
         callback: Optional[Callable[[dict], None]] = None,
         *,
         insert_seq_and_fee=False,
     ) -> dict:
         """Call `send_signed` for transactions or `send_command` for commands"""
-        if isinstance(to_send, SubscriptionCommand):
->>>>>>> da4b0b3c
+        if to_send == "open":
+            self.client.open()
+            return
+        if isinstance(to_send, Subscribe):
             return self.send_subscribe_command(to_send, callback)
         assert callback is None
         if isinstance(to_send, Transaction):
-            return self.send_signed(to_send, autofill=insert_seq_and_fee).reslut
+            return self.send_signed(to_send, autofill=insert_seq_and_fee).result
         if isinstance(to_send, Request):
             return self.send_command(to_send).result
         raise ValueError(
@@ -366,32 +306,26 @@
         self.key_manager.add(account)
         return account
 
-<<<<<<< HEAD
-    def create_accounts(self,
-                        names: List[str],
-                        funding_account: Union[Account, str] = 'root',
-                        amt: Union[str, IssuedCurrencyAmount] = str(1_000_000_000)) -> List[Account]:
-        '''Fund the accounts with nicknames 'names' by using the funding account and amt'''
-=======
     def create_accounts(
         self,
         names: List[str],
         funding_account: Union[Account, str] = "root",
-        amt: Union[int, Asset] = 1000000000,
+        amt: Amount = str(1_000_000_000),
     ) -> List[Account]:
-        """Fund the accounts w/ nickname 'names' by using the funding account and amt"""
->>>>>>> da4b0b3c
+        """Fund the accounts with nicknames 'names' by using funding account and amt"""
         accounts = [self.create_account(n) for n in names]
         if not isinstance(funding_account, Account):
             org_funding_account = funding_account
             funding_account = self.key_manager.account_from_alias(funding_account)
         if not isinstance(funding_account, Account):
             raise ValueError(f"Could not find funding account {org_funding_account}")
-        if not isinstance(amt, Asset):
+        if not isinstance(amt, Amount):
             assert isinstance(amt, int)
-            amt = XRP(value=amt)
+            amt = str(amt)
         for a in accounts:
-            p = Payment(account=funding_account.account_id, destination=account_id, amount=amt)
+            p = Payment(
+                account=funding_account.account_id, destination=a.account_id, amount=amt
+            )
             self.send_signed(p)
         return accounts
 
@@ -409,11 +343,7 @@
     def get_balances(
         self,
         account: Union[Account, List[Account], None] = None,
-<<<<<<< HEAD
-        asset: Union[Amount, List[Amount]] = "0"
-=======
-        asset: Union[Asset, List[Asset]] = Asset(),
->>>>>>> da4b0b3c
+        asset: Union[Amount, List[Amount]] = "0",
     ) -> pd.DataFrame:
         """
         Return a pandas dataframe of account balances. If account is None, treat as a
@@ -431,30 +361,8 @@
             try:
                 df = self.get_account_info(account)
             except:
-<<<<<<< HEAD
-                traceback.print_exc()
-                # Most likely the account does not exist on the ledger. Give a balance of zero.
-                df = pd.DataFrame({
-                    'account': [account],
-                    'balance': [0],
-                    'flags': [0],
-                    'owner_count': [0],
-                    'previous_txn_id': ['NA'],
-                    'previous_txn_lgr_seq': [-1],
-                    'sequence': [-1]
-                })
-            df = df.assign(currency='XRP', peer='', limit='')
-            return df.loc[:,
-                          ['account', 'balance', 'currency', 'peer', 'limit']]
-        else:
-            try:
-                df = self.get_trust_lines(account)
-                if df.empty: return df
-                df = df[(df['peer'] == asset.issuer)
-                        & (df['currency'] == asset.currency)]
-=======
-                # Most likely the account does not exist on the ledger.
-                # Give a balance of zero.
+                # Most likely the account does not exist on the ledger. Give a balance
+                # of zero.
                 df = pd.DataFrame(
                     {
                         "account": [account],
@@ -474,10 +382,8 @@
                 if df.empty:
                     return df
                 df = df[
-                    (df["peer"] == asset.issuer.account_id)
-                    & (df["currency"] == asset.currency)
+                    (df["peer"] == asset.issuer) & (df["currency"] == asset.currency)
                 ]
->>>>>>> da4b0b3c
             except:
                 # Most likely the account does not exist on the ledger. Return an empty
                 # data frame
@@ -492,13 +398,8 @@
                 )
             return df.loc[:, ["account", "balance", "currency", "peer", "limit"]]
 
-<<<<<<< HEAD
     def get_balance(self, account: Account, asset: IssuedCurrency) -> IssuedCurrency:
-        '''Get a balance from a single account in a single asset'''
-=======
-    def get_balance(self, account: Account, asset: Asset) -> Asset:
         """Get a balance from a single account in a single asset"""
->>>>>>> da4b0b3c
         try:
             df = self.get_balances(account, asset)
             return asset(df.iloc[0]["balance"])
@@ -550,20 +451,6 @@
         df["balance"] = df["balance"].astype(int)
         return df
 
-<<<<<<< HEAD
-    def get_trust_lines(self,
-                        account: Account,
-                        peer: Optional[Account] = None) -> pd.DataFrame:
-        '''Return a pandas dataframe account trust lines. If peer account is None, treat as a wildcard'''
-        if peer is None:
-            result = self.request(AccountLines(account=account.account_id)).result
-        else:
-            result = self.request(AccountLines(account=account.account_id, peer=peer.account_id)).result
-        if 'lines' not in result or 'account' not in result:
-            raise ValueError('Bad result from account_lines command')
-        account = result['account']
-        lines = result['lines']
-=======
     def get_trust_lines(
         self, account: Account, peer: Optional[Account] = None
     ) -> pd.DataFrame:
@@ -571,30 +458,28 @@
         Return a pandas dataframe account trust lines. If peer account is None, treat
         as a wildcard
         """
-        result = self.send_command(AccountLines(account, peer=peer))
+        if peer is None:
+            result = self.request(AccountLines(account=account.account_id)).result
+        else:
+            result = self.request(
+                AccountLines(account=account.account_id, peer=peer.account_id)
+            ).result
         if "lines" not in result or "account" not in result:
             raise ValueError("Bad result from account_lines command")
         account = result["account"]
         lines = result["lines"]
->>>>>>> da4b0b3c
         for d in lines:
             d["peer"] = d["account"]
             d["account"] = account
         return pd.DataFrame(lines)
 
-<<<<<<< HEAD
     def get_offers(self, taker_pays: Amount, taker_gets: Amount) -> pd.DataFrame:
-        '''Return a pandas dataframe of offers'''
-        result = self.request(BookOffers(taker_pays=taker_pays, taker_gets=taker_gets)).result
-        if 'offers' not in result:
-            raise ValueError('Bad result from book_offers command')
-=======
-    def get_offers(self, taker_pays: Asset, taker_gets: Asset) -> pd.DataFrame:
         """Return a pandas dataframe of offers"""
-        result = self.send_command(BookOffers(taker_pays, taker_gets))
+        result = self.request(
+            BookOffers(taker_pays=taker_pays, taker_gets=taker_gets)
+        ).result
         if "offers" not in result:
             raise ValueError("Bad result from book_offers command")
->>>>>>> da4b0b3c
 
         offers = result["offers"]
         delete_keys = [
@@ -625,14 +510,9 @@
         )
         return df
 
-<<<<<<< HEAD
-    def account_balance(self, account: Account, asset: IssuedCurrencyAmount) -> IssuedCurrencyAmount:
-        '''get the account's balance of the asset'''
+    def account_balance(self, account: Account, asset: Amount) -> Amount:
+        """get the account's balance of the asset"""
         # TODO: implement?
-=======
-    def account_balance(self, account: Account, asset: Asset) -> Asset:
-        """get the account's balance of the asset"""
->>>>>>> da4b0b3c
         pass
 
     def substitute_nicknames(
@@ -681,38 +561,25 @@
         return self.client
 
 
-<<<<<<< HEAD
-def balances_dataframe(chains: List[App],
-                       chain_names: List[str],
-                       account_ids: Optional[List[Account]] = None,
-                       assets: List[IssuedCurrencyAmount] = None,
-                       in_drops: bool = False):
-=======
 def balances_dataframe(
     chains: List[App],
     chain_names: List[str],
     account_ids: Optional[List[Account]] = None,
-    assets: List[Asset] = None,
+    assets: List[Amount] = None,
     in_drops: bool = False,
 ):
->>>>>>> da4b0b3c
     def _removesuffix(self: str, suffix: str) -> str:
         if suffix and self.endswith(suffix):
             return self[: -len(suffix)]
         else:
             return self[:]
 
-<<<<<<< HEAD
-    def _balance_df(chain: App, acc: Optional[Account],
-                    asset: Union[IssuedCurrencyAmount, List[IssuedCurrencyAmount]], in_drops: bool):
-=======
     def _balance_df(
         chain: App,
         acc: Optional[Account],
-        asset: Union[Asset, List[Asset]],
+        asset: Union[Amount, List[Amount]],
         in_drops: bool,
     ):
->>>>>>> da4b0b3c
         b = chain.get_balances(acc, asset)
         if not in_drops:
             b.loc[b["currency"] == "XRP", "balance"] /= 1_000_000
@@ -725,7 +592,7 @@
 
     if assets is None:
         # XRP and all assets in the assets alias list
-        assets = [[XRP("0")] + c.known_iou_assets() for c in chains]
+        assets = [["0"] + c.known_iou_assets() for c in chains]
 
     dfs = []
     keys = []
@@ -765,14 +632,9 @@
             )
             client.set_pid(p.pid)
             print(
-<<<<<<< HEAD
-                f'started rippled: config: {config.get_file_name()} PID: {p.pid}',
-                flush=True)
-=======
                 f"started rippled: config: {client.config_file_name} PID: {p.pid}",
                 flush=True,
             )
->>>>>>> da4b0b3c
             time.sleep(1.5)  # give process time to startup
 
         app = App(client=client, standalone=standalone)
