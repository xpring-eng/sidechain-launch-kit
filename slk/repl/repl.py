"""Simple REPL for interacting with side chains."""

from __future__ import annotations

import binascii
import cmd
import json
import os
import pprint
import time
from pathlib import Path
from typing import List, Optional, Set, Tuple, Union, cast

from tabulate import tabulate
from xrpl.models import (
    XRP,
    AccountTx,
    Amount,
    Currency,
    IssuedCurrencyAmount,
    Memo,
    Payment,
    TrustSet,
)

from slk.chain.chain import Chain
from slk.classes.account import Account
from slk.repl.repl_functionality import (
    get_account_info,
    get_balances_data,
    get_federator_info,
    get_server_info,
    set_up_accounts,
    set_up_ious,
)


def _clear_screen() -> None:
    if os.name == "nt":
        _ = os.system("cls")
    else:
        _ = os.system("clear")


# Directory to find hooks. The hook should be in a directory call "hook_name"
# in a file called "hook_name.wasm"
HOOKS_DIR = Path()


def set_hooks_dir(hooks_dir_to_set: Optional[str]) -> None:
    """
    Set the hooks directory.

    Args:
        hooks_dir_to_set: The location of the hooks directory.
    """
    global HOOKS_DIR
    if hooks_dir_to_set:
        HOOKS_DIR = Path(hooks_dir_to_set)


_valid_hook_names = ["doubler", "notascam"]


def _file_to_hex(filename: Path) -> str:
    with open(filename, "rb") as f:
        content = f.read()
    return binascii.hexlify(content).decode("utf8")


class SidechainRepl(cmd.Cmd):
    """Simple REPL for interacting with side chains."""

    intro = "\n\nWelcome to the sidechain shell.   Type help or ? to list commands.\n"
    prompt = "SSX> "

    def preloop(self: SidechainRepl) -> None:
        """Clear the screen before the REPL starts up."""
        _clear_screen()

    def __init__(self: SidechainRepl, mc_chain: Chain, sc_chain: Chain) -> None:
        """
        Initialize the sidechain REPL.

        Args:
            mc_chain: The Chain representing the mainchain.
            sc_chain: The Chain representing the sidechain.
        """
        super().__init__()
        assert mc_chain.is_alias("door") and sc_chain.is_alias("door")
        self.mc_chain = mc_chain
        self.sc_chain = sc_chain

    ##################
    # complete helpers

    def _complete_chain(self: SidechainRepl, text: str) -> List[str]:
        """
        Helper method to complete the chain name.

        Args:
            text: The text to autocomplete.

        Returns:
            The chain names that could autocomplete the provided text.
        """
        if not text:
            return ["mainchain", "sidechain"]
        else:
            return [c for c in ["mainchain", "sidechain"] if c.startswith(text)]

    def _complete_unit(self: SidechainRepl, text: str) -> List[str]:
        """
        Helper method to complete the unit.

        Args:
            text: The text to autocomplete.

        Returns:
            The unit names that could autocomplete the provided text.
        """
        if not text:
            return ["drops", "xrp"]
        else:
            return [c for c in ["drops", "xrp"] if c.startswith(text)]

    def _complete_account(
        self: SidechainRepl, text: str, chain_name: Optional[str] = None
    ) -> List[str]:
        """
        Helper method to complete the account alias name.

        Args:
            text: The text to autocomplete.
            chain_name: The chain to search for accounts. If None, treat as a wildcard.
                The default is None.

        Returns:
            The account nicknames that could autocomplete the provided text.
        """
        known_accounts: Set[str] = set()
        chains = [self.mc_chain, self.sc_chain]
        if chain_name == "mainchain":
            chains = [self.mc_chain]
        elif chain_name == "sidechain":
            chains = [self.sc_chain]
        for chain in chains:
            known_accounts = known_accounts | set(
                [a.nickname for a in chain.known_accounts()]
            )
        if not text:
            return list(known_accounts)
        else:
            return [c for c in known_accounts if c.startswith(text)]

    def _complete_asset(
        self: SidechainRepl, text: str, chain_name: Optional[str] = None
    ) -> List[str]:
        """
        Helper method to complete the asset alias name.

        Args:
            text: The text to autocomplete.
            chain_name: The chain to search for assets. If None, treat as a wildcard.
                The default is None.

        Returns:
            The asset names that could autocomplete the provided text.
        """
        known_assets: Set[str] = set()
        chains = [self.mc_chain, self.sc_chain]
        if chain_name == "mainchain":
            chains = [self.mc_chain]
        elif chain_name == "sidechain":
            chains = [self.sc_chain]
        for chain in chains:
            known_assets = known_assets | set(chain.known_asset_aliases())
        if not text:
            return list(known_assets)
        else:
            return [c for c in known_assets if c.startswith(text)]

    # complete helpers
    ##################

    ##################
    # do helpers
    def _get_chain_args(
        self: SidechainRepl, chain_args: List[str]
    ) -> Tuple[List[Chain], List[str]]:
        """
        Helper method to get the chains/names.

        Args:
            chain_args: The names of the chains to get.

        Returns:
            The chains and chain names of the chains.
        """
        chains = [self.mc_chain, self.sc_chain]
        chain_names = ["mainchain", "sidechain"]

        if chain_args and chain_args[0] in chain_names:
            chain_names = [chain_args[0]]
            if chain_args[0] == "mainchain":
                chains = [self.mc_chain]
            else:
                chains = [self.sc_chain]
            chain_args.pop(0)

        return chains, chain_names

    def _get_chain_arg(self: SidechainRepl, chain_arg: str) -> Optional[Chain]:
        """
        Helper method to get the chain arg.

        Args:
            chain_arg: The name of the chain to fetch.

        Returns:
            The chain that corresponds to the chain name.
        """
        if chain_arg not in ["mainchain", "sidechain"]:
            print('Error: First argument must specify the chain. Type "help" for help.')
            return None
        if chain_arg == "mainchain":
            return self.mc_chain
        return self.sc_chain

    # do helpers
    ##################

    ##################
    # addressbook
    def do_addressbook(self: SidechainRepl, line: str) -> None:
        """
        Implementation of the `addressbook` REPL command.

        Args:
            line: The command-line arguments.
        """
        args = line.split()
        if len(args) > 2:
            print(
                'Error: Too many arguments to addressbook command. Type "help" for '
                "help."
            )
            return

        chains, chain_names = self._get_chain_args(args)
        nickname = None

        if args:
            nickname = args[0]

        for chain, chain_name in zip(chains, chain_names):
            if nickname and not chain.is_alias(nickname):
                print(f"{nickname} is not part of {chain_name}'s address book.")
            print(f"{chain_name}:\n{chain.key_manager.to_string(nickname)}")
            print("\n")

    def complete_addressbook(
        self: SidechainRepl, text: str, line: str, begidx: int, endidx: int
    ) -> List[str]:
        """
        Handle autocompletion for the `addressbook` REPL command.

        Args:
            line: The command-line args so far.
            text: The text to autocomplete.
            begidx: The beginning index of the prefix text.
            endidx: The end index of the prefix text.

        Returns:
            The list of possible auto-complete results.
        """
        args = line.split()
        arg_num = len(args)
        if arg_num == 2:  # chain
            return self._complete_chain(text) + self._complete_account(text)
        if arg_num == 3:  # account
            return self._complete_account(text, chain_name=args[1])
        return []

    def help_addressbook(self: SidechainRepl) -> None:
        """Print out a help message for the `addressbook` REPL command."""
        print(
            "\n".join(
                [
                    "addressbook [mainchain | sidechain] [account]",
                    "Show the address book for the specified chain and account.",
                    "If a chain is not specified, show both address books.",
                    "If the account is not specified, show all addresses.",
                    "",
                ]
            )
        )

    # addressbook
    ##################

    ##################
    # balance
    def do_balance(self: SidechainRepl, line: str) -> None:
        """
        Implementation of the `balance` REPL command.

        Args:
            line: The command-line arguments.
        """
        args = line.split()
        arg_index = 0

        """
        Args:
            args[0] (optional): mainchain/sidechain
            args[1] (optional): account name
            args[2] (optional): currency
        """

        if len(args) > 3:
            print('Error: Too many arguments to balance command. Type "help" for help.')
            return

        # which chain
        chains, chain_names = self._get_chain_args(args)

        # account
        account_ids: List[Optional[Account]] = [None] * len(chains)
        if len(args) > arg_index:
            nickname = args[arg_index]
            # TODO: fix bug where "balance sidechain root" prints out "side door"
            arg_index += 1
            account_ids = []
            for c in chains:
                if not c.is_alias(nickname):
                    print(f"Error: {nickname} is not in the address book")
                    return
                account_ids.append(c.account_from_alias(nickname))

        # currency
        assets: List[List[Currency]] = [[XRP()]] * len(chains)
        in_drops = False
        if len(args) > arg_index:
            asset_alias = args[arg_index]
            arg_index += 1
            if asset_alias in ["xrp", "drops"]:
                if asset_alias == "xrp":
                    in_drops = False
                elif asset_alias == "drops":
                    in_drops = True
            elif len(chains) != 1:
                print(
                    "Error: iou assets can only be shown for a single chain at a time"
                )
                return
            elif not chains[0].is_asset_alias(asset_alias):
                print(f"Error: {asset_alias} is not a valid asset alias")
                return
            assets = [[chains[0].asset_from_alias(asset_alias)]]
        else:
            # XRP and all assets in the assets alias list
            assets = [
                [cast(Currency, XRP())] + cast(List[Currency], c.known_iou_assets())
                for c in chains
            ]

        # should be done analyzing all the params
        assert arg_index == len(args)

        result = get_balances_data(chains, chain_names, account_ids, assets, in_drops)
        print(
            tabulate(
                result,
                headers="keys",
                tablefmt="presto",
                floatfmt=",.6f",
                numalign="right",
            )
        )

    def complete_balance(
        self: SidechainRepl, text: str, line: str, begidx: int, endidx: int
    ) -> List[str]:
        """
        Handle autocompletion for the `balance` REPL command.

        Args:
            line: The command-line args so far.
            text: The text to autocomplete.
            begidx: The beginning index of the prefix text.
            endidx: The end index of the prefix text.

        Returns:
            The list of possible auto-complete results.
        """
        args = line.split()
        arg_num = len(args)
        if arg_num == 2:  # chain or account
            return self._complete_chain(text) + self._complete_account(text)
        elif arg_num == 3:  # account or unit or asset_alias
            return (
                self._complete_account(text)
                + self._complete_unit(text)
                + self._complete_asset(text, chain_name=args[1])
            )
        elif arg_num == 4:  # unit
            return self._complete_unit(text) + self._complete_asset(
                text, chain_name=args[1]
            )
        return []

    def help_balance(self: SidechainRepl) -> None:
        """Print out a help message for the `balance` REPL command."""
        print(
            "\n".join(
                [
                    "balance [sidechain | mainchain] [account_name] [xrp | drops | "
                    "asset_alias]",
                    "Show the balance the specified account."
                    "If no account is specified, show the balance for all accounts in "
                    "the addressbook.",
                    "If no chain is specified, show the balances for both chains.",
                    ""
                    "If no asset alias is specified, show balances for all known asset "
                    "aliases.",
                ]
            )
        )

    # balance
    ##################

    ##################
    # account_info

    def do_account_info(self: SidechainRepl, line: str) -> None:
        """
        Implementation of the `account_info` REPL command.

        Args:
            line: The command-line arguments.
        """
        args = line.split()
        if len(args) > 2:
            print(
                'Error: Too many arguments to account_info command. Type "help" for '
                "help."
            )
            return
        chains, chain_names = self._get_chain_args(args)

        account_ids: List[Optional[Account]] = [None] * len(chains)
        if args:
            nickname = args[0]
            args.pop()
            account_ids = []
            for c in chains:
                if not c.is_alias(nickname):
                    print(f"Error: {nickname} is not in the address book")
                    return
                account_ids.append(c.account_from_alias(nickname))

        assert not args

        results = get_account_info(chains, chain_names, account_ids)

        print(
            tabulate(
                results,
                headers="keys",
                tablefmt="presto",
                floatfmt=",.6f",
                numalign="right",
            )
        )

    def complete_account_info(
        self: SidechainRepl, text: str, line: str, begidx: int, endidx: int
    ) -> List[str]:
        """
        Handle autocompletion for the `account_info` REPL command.

        Args:
            line: The command-line args so far.
            text: The text to autocomplete.
            begidx: The beginning index of the prefix text.
            endidx: The end index of the prefix text.

        Returns:
            The list of possible auto-complete results.
        """
        args = line.split()
        arg_num = len(args)
        if arg_num == 2:  # chain or account
            return self._complete_chain(text) + self._complete_account(text)
        elif arg_num == 3:  # account
            return self._complete_account(text)
        return []

    def help_account_info(self: SidechainRepl) -> None:
        """Print out a help message for the `account_info` REPL command."""
        print(
            "\n".join(
                [
                    "account_info [sidechain | mainchain] [account_name]",
                    "Show the account_info the specified account."
                    "If no account is specified, show the account_info for all "
                    "accounts in the addressbook.",
                    "If no chain is specified, show the account_info for both chains.",
                ]
            )
        )

    # account_info
    ##################

    ##################
    # pay
    def do_pay(self: SidechainRepl, line: str) -> None:
        """
        Implementation of the `pay` REPL command.

        Args:
            line: The command-line arguments.
        """
        args = line.split()
        if len(args) < 4:
            print('Error: Too few arguments to pay command. Type "help" for help.')
            return

        if len(args) > 5:
            print('Error: Too many arguments to pay command. Type "help" for help.')
            return

        """
        Args:
            # args[-1]: 'pay'
            args[0]: chain name
            args[1]: sender
            args[2]: destination
            args[3]: amount
            args[4]: units (XRP if not specified)
        """

        chain = self._get_chain_arg(args[0])
        if not chain:
            return

        src_nickname = args[1]
        if src_nickname == "door":
            print(
                'Error: The "door" account should never be used as a source of '
                "payments."
            )
            return
        if not chain.is_alias(src_nickname):
            print(f"Error: {src_nickname} is not in the address book")
            return
        src_account = chain.account_from_alias(src_nickname)

        dst_nickname = args[2]
        if dst_nickname == "door":
            print(
                'Error: "pay" cannot be used for cross chain transactions. Use the '
                '"xchain" command instead.'
            )
            return
        if not chain.is_alias(dst_nickname):
            print(f"Error: {dst_nickname} is not in the address book")
            return
        dst_account = chain.account_from_alias(dst_nickname)

        asset = None
        in_drops = False

        if len(args) > 4:
            asset_alias = args[4]
            if asset_alias in ["xrp", "drops"]:
                if asset_alias == "xrp":
                    in_drops = False
                elif asset_alias == "drops":
                    in_drops = True
            if not chain.is_asset_alias(asset_alias):
                print(f"Error: {args[4]} is an invalid asset alias.")
                return
            asset = chain.asset_from_alias(asset_alias)

        amt_value: Optional[Union[int, float]] = None
        try:
            amt_value = int(args[3])
        except:
            try:
                if not in_drops:
                    # could be a decimal (drops must be whole numbers)
                    amt_value = float(args[3])
            except:
                pass

        if amt_value is None:
            print(f"Error: {args[3]} is an invalid amount.")
            return

        if (
            (asset is not None and isinstance(asset, XRP)) or asset is None
        ) and not in_drops:
            amt_value *= 1_000_000

        if asset is not None:
            amt: Amount = asset.to_amount(amt_value)
        else:
            amt = str(amt_value)

        # TODO: print error if something wrong with payment (e.g. no trustline)
        chain.send_signed(
            Payment(
                account=src_account.account_id,
                destination=dst_account.account_id,
                amount=amt,
            )
        )
        chain.maybe_ledger_accept()

    def complete_pay(
        self: SidechainRepl, text: str, line: str, begidx: int, endidx: int
    ) -> List[str]:
        """
        Handle autocompletion for the `pay` REPL command.

        Args:
            line: The command-line args so far.
            text: The text to autocomplete.
            begidx: The beginning index of the prefix text.
            endidx: The end index of the prefix text.

        Returns:
            The list of possible auto-complete results.
        """
        args = line.split()
        arg_num = len(args)
        if not text:
            arg_num += 1
        if arg_num == 2:  # chain
            return self._complete_chain(text)
        elif arg_num == 3:  # account
            return self._complete_account(text, chain_name=args[1])
        elif arg_num == 4:  # account
            return self._complete_account(text, chain_name=args[1])
        elif arg_num == 5:  # amount
            return []
        elif arg_num == 6:  # drops or xrp or asset
            return self._complete_unit(text) + self._complete_asset(
                text, chain_name=args[1]
            )
        return []

    def help_pay(self: SidechainRepl) -> None:
        """Print out a help message for the `pay` REPL command."""
        print(
            "\n".join(
                [
                    "pay (sidechain | mainchain) src_account dst_account amount [xrp | "
                    "drops | iou_alias]",
                    "Send xrp from the src account to the dst account."
                    "Note: the door account can not be used as the src or dst.",
                    "Cross chain transactions should use the xchain command instead of "
                    "this.",
                    "",
                ]
            )
        )

    # pay
    ##################

    ##################
    # xchain
    def do_xchain(self: SidechainRepl, line: str) -> None:
        """
        Implementation of the `xchain` REPL command.

        Args:
            line: The command-line arguments.
        """
        args = line.split()
        if len(args) < 4:
            print('Error: Too few arguments to pay command. Type "help" for help.')
            return

        if len(args) > 5:
            print('Error: Too many arguments to pay command. Type "help" for help.')
            return

        """
        Args:
            # args[-1]: 'pay'
            args[0]: chain name of the sender
            args[1]: sender on args[0] chain
            args[2]: destination on other chain
            args[3]: amount
            args[4]: units (XRP if not specified)
        """

        chain = None
        if args[0] not in ["mainchain", "sidechain"]:
            print('Error: First argument must specify the chain. Type "help" for help.')
            return

        if args[0] == "mainchain":
            chain = self.mc_chain
            other_chain = self.sc_chain
        else:
            chain = self.sc_chain
            other_chain = self.mc_chain

        nickname = args[1]
        if nickname == "door":
            print(
                'Error: The "door" account can not be used as the source of cross '
                "chain funds."
            )
            return
        if not chain.is_alias(nickname):
            print(f"Error: {nickname} is not in the address book")
            return
        src_account = chain.account_from_alias(nickname)

        nickname = args[2]
        if nickname == "door":
            print(
                'Error: The "door" account can not be used as the destination of cross '
                "chain funds."
            )
            return
        if not other_chain.is_alias(nickname):
            print(f"Error: {nickname} is not in the address book")
            return
        dst_account = other_chain.account_from_alias(nickname)

        amt_value: Optional[Union[int, float]] = None
        in_drops = False
        asset = None

        if len(args) > 4:
            asset_alias = args[4]
            if asset_alias in ["xrp", "drops"]:
                if asset_alias == "xrp":
                    in_drops = False
                elif asset_alias == "drops":
                    in_drops = True
            if not chain.is_asset_alias(asset_alias):
                print(f"Error: {asset_alias} is an invalid asset alias.")
                return
            asset = chain.asset_from_alias(asset_alias)

        try:
            amt_value = int(args[3])
        except:
            try:
                if not in_drops:
                    amt_value = float(args[3])
            except:
                pass

        if amt_value is None:
            print(f"Error: {args[3]} is an invalid amount.")
            return

        if (
            (asset is not None and isinstance(asset, XRP)) or asset is None
        ) and not in_drops:
            amt_value *= 1_000_000

        if asset is not None:
            amt: Amount = asset.to_amount(str(amt_value))
        else:
            amt = str(amt_value)

        memos = [Memo(memo_data=dst_account.account_id_str_as_hex())]
        door_account = chain.account_from_alias("door")
        chain.send_signed(
            Payment(
                account=src_account.account_id,
                destination=door_account.account_id,
                amount=amt,
                memos=memos,
            )
        )
        chain.maybe_ledger_accept()
        if other_chain.standalone:
            # from_chain (side chain) sends a txn, but won't close the to_chain
            # (main chain) ledger
            time.sleep(2)
            other_chain.maybe_ledger_accept()

    def complete_xchain(
        self: SidechainRepl, text: str, line: str, begidx: int, endidx: int
    ) -> List[str]:
        """
        Handle autocompletion for the `xchain` REPL command.

        Args:
            line: The command-line args so far.
            text: The text to autocomplete.
            begidx: The beginning index of the prefix text.
            endidx: The end index of the prefix text.

        Returns:
            The list of possible auto-complete results.
        """
        args = line.split()
        arg_num = len(args)
        if not text:
            arg_num += 1
        if arg_num == 2:  # chain
            return self._complete_chain(text)
        elif arg_num == 3:  # this chain account
            return self._complete_account(text, chain_name=args[1])
        elif arg_num == 4:  # other chain account
            other_chain_name = None
            if args[1] == "mainchain":
                other_chain_name = "sidechain"
            if args[1] == "sidechain":
                other_chain_name = "mainchain"
            return self._complete_account(text, chain_name=other_chain_name)
        elif arg_num == 5:  # amount
            return []
        elif arg_num == 6:  # drops or xrp or asset
            return self._complete_unit(text) + self._complete_asset(
                text, chain_name=args[1]
            )
        return []

    def help_xchain(self: SidechainRepl) -> None:
        """Print out a help message for the `xchain` REPL command."""
        print(
            "\n".join(
                [
                    "xchain (sidechain | mainchain) this_chain_account "
                    "other_chain_account amount [xrp | drops | iou_alias]",
                    "Send xrp from the specified chain to the other chain."
                    "Note: the door account can not be used as the account.",
                    "",
                ]
            )
        )

    # xchain
    ##################

    ##################
    # server_info
    def do_server_info(self: SidechainRepl, line: str) -> None:
        """
        Implementation of the `server_info` REPL command.

        Args:
            line: The command-line arguments.
        """
        args = line.split()
        if len(args) > 1:
            print(
                'Error: Too many arguments to server_info command. Type "help" for '
                "help."
            )
            return

        chains, chain_names = self._get_chain_args(args)

        result = get_server_info(chains, chain_names)

        print(
            tabulate(
                result,
                headers="keys",
                tablefmt="presto",
            )
        )

    def complete_server_info(
        self: SidechainRepl, text: str, line: str, begidx: int, endidx: int
    ) -> List[str]:
        """
        Handle autocompletion for the `server_info` REPL command.

        Args:
            line: The command-line args so far.
            text: The text to autocomplete.
            begidx: The beginning index of the prefix text.
            endidx: The end index of the prefix text.

        Returns:
            The list of possible auto-complete results.
        """
        arg_num = len(line.split())
        if arg_num == 2:  # chain
            return self._complete_chain(text)
        return []

    def help_server_info(self: SidechainRepl) -> None:
        """Print out a help message for the `server_info` REPL command."""
        print(
            "\n".join(
                [
                    "server_info [mainchain | sidechain]",
                    "Show the process ids and config files for the rippled servers "
                    "running for the specified chain.",
                    "If a chain is not specified, show info for both chains.",
                ]
            )
        )

    # server_info
    ##################

    ##################
    # federator_info

    def do_federator_info(self: SidechainRepl, line: str) -> None:
        """
        Implementation of the `federator_info` REPL command.

        Args:
            line: The command-line arguments.
        """
        args = line.split()
        indexes = set()
        verbose = False
        raw = False
        # TODO: do this processing better
        while args and (args[-1] == "verbose" or args[-1] == "raw"):
            if args[-1] == "verbose":
                verbose = True
            if args[-1] == "raw":
                raw = True
            args.pop()

        try:
            for i in args:
                indexes.add(int(i))
        except:
            f'Error: federator_info bad arguments: {args}. Type "help" for help.'

        info_dict = self.sc_chain.federator_info(indexes)
        if raw:
            pprint.pprint(info_dict)
            return

        info_table, pending_tx_data = get_federator_info(info_dict, verbose)

        print(
            tabulate(
                info_table,
                headers="keys",
                tablefmt="presto",
            )
        )
        # pending
        print("")  # newline separation
        if len(pending_tx_data) > 0:
            tabulate(
                pending_tx_data,
                headers="keys",
                tablefmt="presto",
            )
        else:
            print("No pending transactions.")

    def complete_federator_info(
        self: SidechainRepl, text: str, line: str, begidx: int, endidx: int
    ) -> List[str]:
        """
        Handle autocompletion for the `federator_info` REPL command.

        Args:
            line: The command-line args so far.
            text: The text to autocomplete.
            begidx: The beginning index of the prefix text.
            endidx: The end index of the prefix text.

        Returns:
            The list of possible auto-complete results.
        """
        args = line.split()
        if "verbose".startswith(args[-1]):
            return ["verbose"]
        if "raw".startswith(args[-1]):
            return ["raw"]
        running_status = self.sc_chain.get_running_status()
        return [
            str(i)
            for i in range(0, len(self.sc_chain.get_running_status()))
            if running_status[i]
        ]

    def help_federator_info(self: SidechainRepl) -> None:
        """Print out a help message for the `federator_info` REPL command."""
        print(
            "\n".join(
                [
                    "federator_info [server_index...] [verbose | raw]",
                    "Show the state of the federators queues and startup "
                    "synchronization.",
                    "If a server index is not specified, show info for all running "
                    "federators.",
                ]
            )
        )

    # federator_info
    ##################

    ##################
    # new_account
    def do_new_account(self: SidechainRepl, line: str) -> None:
        """
        Implementation of the `new_account` REPL command.

        Args:
            line: The command-line arguments.
        """
        args = line.split()
        if len(args) < 2:
            print(
                "Error: new_account command takes at least two arguments. Type "
                '"help" for help.'
            )
            return

        chain = self._get_chain_arg(args[0])
        if not chain:
            return
        args.pop(0)

        for alias in args:
            if chain.is_alias(alias):
                print(f"Warning: The alias {alias} already exists.")
            else:
                chain.create_account(alias)

    def complete_new_account(
        self: SidechainRepl, text: str, line: str, begidx: int, endidx: int
    ) -> List[str]:
        """
        Handle autocompletion for the `new_account` REPL command.

        Args:
            line: The command-line args so far.
            text: The text to autocomplete.
            begidx: The beginning index of the prefix text.
            endidx: The end index of the prefix text.

        Returns:
            The list of possible auto-complete results.
        """
        arg_num = len(line.split())
        if arg_num == 2:  # chain
            return self._complete_chain(text)
        return []

    def help_new_account(self: SidechainRepl) -> None:
        """Print out a help message for the `new_account` REPL command."""
        print(
            "\n".join(
                [
                    "new_account (mainchain | sidechain) alias [alias...]",
                    "Add a new account to the address book",
                ]
            )
        )

    # new_account
    ##################

    ##################
    # new_iou
    def do_new_iou(self: SidechainRepl, line: str) -> None:
        """
        Implementation of the `new_iou` REPL command.

        Args:
            line: The command-line arguments.
        """
        args = line.split()
        if len(args) != 4:
            print(
                'Error: new_iou command takes exactly four arguments. Type "help" '
                "for help."
            )
            return

        chain = self._get_chain_arg(args[0])
        if not chain:
            return
        args.pop(0)

        (alias, currency, issuer) = args

        if chain.is_asset_alias(alias):
            print(f"Error: The alias {alias} already exists.")
            return

        if not chain.is_alias(issuer):
            print(f"Error: The issuer {issuer} is not part of the address book.")
            return

        asset = IssuedCurrencyAmount(
            value="0",
            currency=currency,
            issuer=chain.account_from_alias(issuer).account_id,
        )
        chain.add_asset_alias(asset, alias)

    def complete_new_iou(
        self: SidechainRepl, text: str, line: str, begidx: int, endidx: int
    ) -> List[str]:
        """
        Handle autocompletion for the `new_iou` REPL command.

        Args:
            line: The command-line args so far.
            text: The text to autocomplete.
            begidx: The beginning index of the prefix text.
            endidx: The end index of the prefix text.

        Returns:
            The list of possible auto-complete results.
        """
        arg_num = len(line.split())
        if arg_num == 2:  # chain
            return self._complete_chain(text)
        if arg_num == 5:  # issuer
            return self._complete_account(text)
        return []

    def help_new_iou(self: SidechainRepl) -> None:
        """Print out a help message for the `new_iou` REPL command."""
        print(
            "\n".join(
                [
                    "new_iou (mainchain | sidechain) alias currency issuer",
                    "Add a new iou alias",
                ]
            )
        )

    # new_iou
    ##################

    ##################
    # ious
    def do_ious(self: SidechainRepl, line: str) -> None:
        """
        Implementation of the `ious` REPL command.

        Args:
            line: The command-line arguments.
        """

        def print_ious(chain: Chain, chain_name: str, nickname: Optional[str]) -> None:
            if nickname and not chain.is_asset_alias(nickname):
                print(f"{nickname} is not part of {chain_name}'s asset aliases.")
            print(f"{chain_name}:\n{chain.asset_aliases.to_string(nickname)}")

        args = line.split()
        if len(args) > 2:
            print('Error: Too many arguments to ious command. Type "help" for help.')
            return

        chains, chain_names = self._get_chain_args(args)

        nickname = None
        if args:
            nickname = args[0]

        for chain, name in zip(chains, chain_names):
            print_ious(chain, name, nickname)
            print("\n")

    def complete_ious(
        self: SidechainRepl, text: str, line: str, begidx: int, endidx: int
    ) -> List[str]:
        """
        Handle autocompletion for the `ious` REPL command.

        Args:
            line: The command-line args so far.
            text: The text to autocomplete.
            begidx: The beginning index of the prefix text.
            endidx: The end index of the prefix text.

        Returns:
            The list of possible auto-complete results.
        """
        args = line.split()
        arg_num = len(args)
        if arg_num == 2:  # chain or iou
            return self._complete_chain(text) + self._complete_asset(text)
        if arg_num == 3:  # iou
            return self._complete_asset(text, chain_name=args[1])
        return []

    def help_ious(self: SidechainRepl) -> None:
        """Print out a help message for the `ious` REPL command."""
        print(
            "\n".join(
                [
                    "ious [mainchain | sidechain] [alias]",
                    "Show the iou aliases for the specified chain and alias.",
                    "If a chain is not specified, show aliases for both chains.",
                    "If the alias is not specified, show all aliases.",
                    "",
                ]
            )
        )

    # ious
    ##################

    ##################
    # set_trust
    def do_set_trust(self: SidechainRepl, line: str) -> None:
        """
        Implementation of the `set_trust` REPL command.

        Args:
            line: The command-line arguments.
        """
        # TODO: fix bug where REPL crashes if account isn't funded yet
        args = line.split()
        if len(args) != 4:
            print(
                'Error: set_trust command takes exactly four arguments. Type "help" '
                "for help."
            )
            return

        chain = self._get_chain_arg(args[0])
        if not chain:
            return
        args.pop(0)

        (alias, account_str, amount_str) = args

        if not chain.is_asset_alias(alias):
            print(f"Error: The alias {alias} does not exists.")
            return

        if not chain.is_alias(account_str):
            print(f"Error: The issuer {account_str} is not part of the address book.")
            return

        account = chain.account_from_alias(account_str)

        amount: Optional[Union[int, float]] = None
        try:
            amount = int(amount_str)
        except:
            try:
                amount = float(amount_str)
            except:
                pass

        if amount is None:
            print(f"Error: Invalid amount {amount_str}")
            return

        asset = chain.asset_from_alias(alias).to_amount(amount)
        # TODO: resolve error where repl crashes if account doesn't exist
        chain.send_signed(TrustSet(account=account.account_id, limit_amount=asset))
        chain.maybe_ledger_accept()

    def complete_set_trust(
        self: SidechainRepl, text: str, line: str, begidx: int, endidx: int
    ) -> List[str]:
        """
        Handle autocompletion for the `set_trust` REPL command.

        Args:
            line: The command-line args so far.
            text: The text to autocomplete.
            begidx: The beginning index of the prefix text.
            endidx: The end index of the prefix text.

        Returns:
            The list of possible auto-complete results.
        """
        args = line.split()
        arg_num = len(args)
        if arg_num == 2:  # chain
            return self._complete_chain(text)
        if arg_num == 3:  # iou
            return self._complete_asset(text, chain_name=args[1])
        if arg_num == 4:  # account
            return self._complete_account(text, chain_name=args[1])
        return []

    def help_set_trust(self: SidechainRepl) -> None:
        """Print out a help message for the `set_trust` REPL command."""
        print(
            "\n".join(
                [
                    "set_trust (mainchain | sidechain) iou_alias account amount",
                    "Set trust amount for account's side of the iou trust line to "
                    "amount",
                ]
            )
        )

    # set_trust
    ##################

    ##################
    # ledger_accept
    def do_ledger_accept(self: SidechainRepl, line: str) -> None:
        """
        Implementation of the `ledger_accept` REPL command.

        Args:
            line: The command-line arguments.
        """
        args = line.split()
        if len(args) != 1:
            print(
                'Error: ledger_accept command takes exactly one argument. Type "help" '
                "for help."
            )
            return

        chain = None

        chain = self._get_chain_arg(args[0])
        if not chain:
            return
        args.pop(0)

        assert not args

        chain.maybe_ledger_accept()

    def complete_ledger_accept(
        self: SidechainRepl, text: str, line: str, begidx: int, endidx: int
    ) -> List[str]:
        """
        Handle autocompletion for the `ledger_accept` REPL command.

        Args:
            line: The command-line args so far.
            text: The text to autocomplete.
            begidx: The beginning index of the prefix text.
            endidx: The end index of the prefix text.

        Returns:
            The list of possible auto-complete results.
        """
        arg_num = len(line.split())
        if arg_num == 2:  # chain
            return self._complete_chain(text)
        return []

    def help_ledger_accept(self: SidechainRepl) -> None:
        """Print out a help message for the `ledger_accept` REPL command."""
        print(
            "\n".join(
                [
                    "ledger_accept (mainchain | sidechain)",
                    "Force a ledger_accept if the chain is in stand alone mode.",
                ]
            )
        )

    # ledger_accept
    ##################

    ##################
    # server_start

    def do_server_start(self: SidechainRepl, line: str) -> None:
        """
        Implementation of the `server_start` REPL command.

        Args:
            line: The command-line arguments.
        """
        args = line.split()
        if len(args) == 0:
            print(
                'Error: server_start command takes one or more arguments. Type "help" '
                "for help."
            )
            return
        indexes: Set[int] = set()
        if len(args) == 1 and args[0] == "all":
            # re-start all stopped servers
            running_status = self.sc_chain.get_running_status()
            for (i, running) in enumerate(running_status):
                if not running:
                    indexes.add(i)
        else:
            try:
                for arg in args:
                    indexes.add(int(arg))
            except:
                f'Error: server_start bad arguments: {args}. Type "help" for help.'
        self.sc_chain.servers_start(server_indexes=indexes)

    def complete_server_start(
        self: SidechainRepl, text: str, line: str, begidx: int, endidx: int
    ) -> List[str]:
        """
        Handle autocompletion for the `server_start` REPL command.

        Args:
            line: The command-line args so far.
            text: The text to autocomplete.
            begidx: The beginning index of the prefix text.
            endidx: The end index of the prefix text.

        Returns:
            The list of possible auto-complete results.
        """
        running_status = self.sc_chain.get_running_status()
        if "all".startswith(text):
            return ["all"]
        return [
            str(i)
            for (i, running) in enumerate(running_status)
            if not running and str(i).startswith(text)
        ]

    def help_server_start(self: SidechainRepl) -> None:
        """Print out a help message for the `server_start` REPL command."""
        print(
            "\n".join(
                [
                    "server_start index [index...] | all",
                    "Start a running server",
                ]
            )
        )

    # server_start
    ##################

    ##################
    # server_stop

    def do_server_stop(self: SidechainRepl, line: str) -> None:
        """
        Implementation of the `server_stop` REPL command.

        Args:
            line: The command-line arguments.
        """
        args = line.split()
        if len(args) == 0:
            print(
                'Error: server_stop command takes one or more arguments. Type "help" '
                "for help."
            )
            return
        indexes: Set[int] = set()
        if len(args) == 1 and args[0] == "all":
            # stop all running servers
            running_status = self.sc_chain.get_running_status()
            for (i, running) in enumerate(running_status):
                if running:
                    indexes.add(i)
        else:
            try:
                for arg in args:
                    indexes.add(int(arg))
            except:
                f'Error: server_stop bad arguments: {args}. Type "help" for help.'
        self.sc_chain.servers_stop(indexes)

    def complete_server_stop(
        self: SidechainRepl, text: str, line: str, begidx: int, endidx: int
    ) -> List[str]:
        """
        Handle autocompletion for the `server_stop` REPL command.

        Args:
            line: The command-line args so far.
            text: The text to autocomplete.
            begidx: The beginning index of the prefix text.
            endidx: The end index of the prefix text.

        Returns:
            The list of possible auto-complete results.
        """
        running_status = self.sc_chain.get_running_status()
        if "all".startswith(text):
            return ["all"]
        return [
            str(i)
            for (i, running) in enumerate(running_status)
            if running and str(i).startswith(text)
        ]

    def help_server_stop(self: SidechainRepl) -> None:
        """Print out a help message for the `server_stop` REPL command."""
        print(
            "\n".join(
                [
                    "server_stop index [index...] | all",
                    "Stop a running server",
                ]
            )
        )

    # server_stop
    ##################

    ##################
    # setup_accounts

    def do_setup_accounts(self: SidechainRepl, line: str) -> None:
        """
        Implementation of the `setup_accounts` REPL command.

        Args:
            line: The command-line arguments.
        """
        set_up_accounts(self.mc_chain, self.sc_chain)

    # setup_accounts
    ##################

    ##################
    # setup_ious

    def do_setup_ious(self: SidechainRepl, line: str) -> None:
        """
        Implementation of the `setup_ious` REPL command.

        Args:
            line: The command-line arguments.
        """
        set_up_ious(self.mc_chain, self.sc_chain)

    # setup_ious
    ##################

    ##################
    # account_tx

    def do_account_tx(self: SidechainRepl, line: str) -> None:
        """
        Implementation of the `account_tx` REPL command.

        Args:
            line: The command-line arguments.
        """
        args = line.split()
        if len(args) < 2:
            print(
                'Error: account_tx command takes two or three arguments. Type "help" '
                "for help."
            )
            return

        chain = None

        chain = self._get_chain_arg(args[0])
        if not chain:
            return
        args.pop(0)

        account_str = args[0]
        args.pop(0)

        out_file = None
        if args:
            out_file = args[0]
            args.pop(0)

        assert not args

        if not chain.is_alias(account_str):
            print(f"Error: The issuer {account_str} is not part of the address book.")
            return

        account = chain.account_from_alias(account_str)

        result = json.dumps(
            chain.request(AccountTx(account=account.account_id)), indent=1
        )
        print(f"{result}")
        if out_file:
            with open(out_file, "a") as f:
                f.write(f"{result}\n")

    def complete_account_tx(
        self: SidechainRepl, text: str, line: str, begidx: int, endidx: int
    ) -> List[str]:
        """
        Handle autocompletion for the `account_tx` REPL command.

        Args:
            line: The command-line args so far.
            text: The text to autocomplete.
            begidx: The beginning index of the prefix text.
            endidx: The end index of the prefix text.

        Returns:
            The list of possible auto-complete results.
        """
        args = line.split()
        arg_num = len(args)
        if not text:
            arg_num += 1
        if arg_num == 2:  # chain
            return self._complete_chain(text)
        if arg_num == 3:  # account
            return self._complete_account(text, chain_name=args[1])
        return []

    def help_account_tx(self: SidechainRepl) -> None:
        """Print out a help message for the `account_tx` REPL command."""
        print(
            "\n".join(
                [
                    "account_tx (mainchain | sidechain) account [filename]",
                    "Return the account transactions",
                ]
            )
        )

    # account_tx
    ##################

    ##################
<<<<<<< HEAD
    # subscribe

    # Note: The callback isn't called until the user types a new command.
    # TODO: Make subscribe asynchronous so the callback is called without requiring the
    # user to type
    # a new command.
    def do_subscribe(self: SidechainRepl, line: str) -> None:
        """
        Implementation of the `subscribe` REPL command.

        Args:
            line: The command-line arguments.
        """
        args = line.split()
        if len(args) != 3:
            print(
                'Error: subscribe command takes exactly three arguments. Type "help" '
                "for help."
            )
            return

        chain = self._get_chain_arg(args[0])
        if not chain:
            return
        args.pop(0)

        account_str = args[0]
        args.pop(0)

        out_file = args[0]
        args.pop(0)

        assert not args

        if not chain.is_alias(account_str):
            print(f"Error: The issuer {account_str} is not part of the address book.")
            return

        account = chain.account_from_alias(account_str)

        def _subscribe_callback(v: Dict[str, Any]) -> None:
            with open(out_file, "a") as f:
                f.write(f"{json.dumps(v, indent=1)}\n")

        chain.send_subscribe(
            Subscribe(accounts=[account.account_id]), _subscribe_callback
        )

    def complete_subscribe(
        self: SidechainRepl, text: str, line: str, begidx: int, endidx: int
    ) -> List[str]:
        """
        Handle autocompletion for the `subscribe` REPL command.

        Args:
            line: The command-line args so far.
            text: The text to autocomplete.
            begidx: The beginning index of the prefix text.
            endidx: The end index of the prefix text.

        Returns:
            The list of possible auto-complete results.
        """
        args = line.split()
        arg_num = len(args)
        if not text:
            arg_num += 1
        if arg_num == 2:  # chain
            return self._complete_chain(text)
        if arg_num == 3:  # account
            return self._complete_account(text, chain_name=args[1])
        return []

    def help_subscribe(self: SidechainRepl) -> None:
        """Print out a help message for the `subscribe` REPL command."""
        print(
            "\n".join(
                [
                    "subscribe (mainchain | sidechain) account filename",
                    "Subscribe to the stream and write the results to filename",
                    "Note: The file is not updated until the user types a new command",
                ]
            )
        )

    # subscribe
    ##################

    ##################
=======
>>>>>>> d91be1ca
    # quit
    def do_quit(self: SidechainRepl, line: str) -> bool:
        """
        Implementation of the `quit` REPL command.

        Args:
            line: The command-line arguments.

        Returns:
            True, so that the REPL closes.
        """
        print("Thank you for using the sidechain shell. Goodbye.\n\n")
        return True

    def help_quit(self: SidechainRepl) -> None:
        """Print out a help message for the `quit` REPL command."""
        print("Exit the program.")

    # quit
    ##################

    ##################
    # q

    def do_q(self: SidechainRepl, line: str) -> bool:
        """
        Implementation of the `q` REPL command.

        Args:
            line: The command-line arguments.

        Returns:
            True, so that the REPL closes.
        """
        return self.do_quit(line)

    def help_q(self: SidechainRepl) -> None:
        """Print out a help message for the `q` REPL command."""
        self.help_quit()

    # q
    ##################

    ##################
    # EOF
    def do_EOF(self: SidechainRepl, line: str) -> bool:
        """
        Implementation of what happens when the user types ctrl-d.

        Args:
            line: The command-line arguments.

        Returns:
            True, so that the REPL closes.
        """
        return self.do_quit(line)

    def help_EOF(self: SidechainRepl) -> None:
        """Print out a help message for when the user types ctrl-d."""
        print("Exit the program by typing control-d.")

    # EOF
    ##################


def start_repl(mc_chain: Chain, sc_chain: Chain) -> None:
    """
    Start the REPL.

    Args:
        mc_chain: The mainchain of the network.
        sc_chain: The sidechain of the network.
    """
    SidechainRepl(mc_chain, sc_chain).cmdloop()<|MERGE_RESOLUTION|>--- conflicted
+++ resolved
@@ -1631,98 +1631,6 @@
     ##################
 
     ##################
-<<<<<<< HEAD
-    # subscribe
-
-    # Note: The callback isn't called until the user types a new command.
-    # TODO: Make subscribe asynchronous so the callback is called without requiring the
-    # user to type
-    # a new command.
-    def do_subscribe(self: SidechainRepl, line: str) -> None:
-        """
-        Implementation of the `subscribe` REPL command.
-
-        Args:
-            line: The command-line arguments.
-        """
-        args = line.split()
-        if len(args) != 3:
-            print(
-                'Error: subscribe command takes exactly three arguments. Type "help" '
-                "for help."
-            )
-            return
-
-        chain = self._get_chain_arg(args[0])
-        if not chain:
-            return
-        args.pop(0)
-
-        account_str = args[0]
-        args.pop(0)
-
-        out_file = args[0]
-        args.pop(0)
-
-        assert not args
-
-        if not chain.is_alias(account_str):
-            print(f"Error: The issuer {account_str} is not part of the address book.")
-            return
-
-        account = chain.account_from_alias(account_str)
-
-        def _subscribe_callback(v: Dict[str, Any]) -> None:
-            with open(out_file, "a") as f:
-                f.write(f"{json.dumps(v, indent=1)}\n")
-
-        chain.send_subscribe(
-            Subscribe(accounts=[account.account_id]), _subscribe_callback
-        )
-
-    def complete_subscribe(
-        self: SidechainRepl, text: str, line: str, begidx: int, endidx: int
-    ) -> List[str]:
-        """
-        Handle autocompletion for the `subscribe` REPL command.
-
-        Args:
-            line: The command-line args so far.
-            text: The text to autocomplete.
-            begidx: The beginning index of the prefix text.
-            endidx: The end index of the prefix text.
-
-        Returns:
-            The list of possible auto-complete results.
-        """
-        args = line.split()
-        arg_num = len(args)
-        if not text:
-            arg_num += 1
-        if arg_num == 2:  # chain
-            return self._complete_chain(text)
-        if arg_num == 3:  # account
-            return self._complete_account(text, chain_name=args[1])
-        return []
-
-    def help_subscribe(self: SidechainRepl) -> None:
-        """Print out a help message for the `subscribe` REPL command."""
-        print(
-            "\n".join(
-                [
-                    "subscribe (mainchain | sidechain) account filename",
-                    "Subscribe to the stream and write the results to filename",
-                    "Note: The file is not updated until the user types a new command",
-                ]
-            )
-        )
-
-    # subscribe
-    ##################
-
-    ##################
-=======
->>>>>>> d91be1ca
     # quit
     def do_quit(self: SidechainRepl, line: str) -> bool:
         """
