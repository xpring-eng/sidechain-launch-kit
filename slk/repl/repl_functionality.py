--- conflicted
+++ resolved
@@ -58,7 +58,6 @@
 def get_server_info(
     chains: List[Chain], chain_names: List[str]
 ) -> List[Dict[str, Any]]:
-<<<<<<< HEAD
     """
     Get the server info for a set of chains.
 
@@ -69,13 +68,9 @@
     Returns:
         The server info of the node(s) in the chain(s).
     """
-    # Get the server_info data for a specific chain.
+    # TODO: handle external networks better
     def _data_dict(chain: Chain, chain_name: str) -> Dict[str, Any]:
-=======
-    # TODO: handle external networks better
-    def data_dict(chain: Chain, chain_name: str) -> Dict[str, Any]:
         # get the server_info data for a specific chain
->>>>>>> 48e69216
         # TODO: refactor get_brief_server_info to make this method less clunky
         filenames = [c.get_file_name() for c in chain.get_configs()]
         chains = []
