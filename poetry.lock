--- conflicted
+++ resolved
@@ -516,25 +516,11 @@
 python-versions = ">=3.7,<4.0"
 
 [package.dependencies]
-<<<<<<< HEAD
-base58 = "^2.1.0"
-ECPy = "^1.2.5"
-httpx = "^0.18.1"
-typing-extensions = "^3.7.4"
-websockets = {version = ">=9.0.1 <11.0", markers = "python_version >= \"3.7\" and python_version < \"3.10\""}
-
-[package.source]
-type = "git"
-url = "https://github.com/XRPLF/xrpl-py.git"
-reference = "sidechain"
-resolved_reference = "37d1d17d747b0664d6edd13db8f58106f6bed561"
-=======
 base58 = ">=2.1.0,<3.0.0"
 ECPy = ">=1.2.5,<2.0.0"
 httpx = ">=0.18.1,<0.19.0"
 typing-extensions = ">=3.7.4,<4.0.0"
 websockets = {version = ">=9.0.1,<11.0", markers = "python_version >= \"3.7\" and python_version < \"3.10\""}
->>>>>>> d91be1ca
 
 [metadata]
 lock-version = "1.1"
